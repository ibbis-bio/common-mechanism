--- conflicted
+++ resolved
@@ -24,7 +24,8 @@
                 "hmm": {"path": "commec-dbs/benign_db/benign.hmm"}
             },
             "biorisk_hmm": {
-                "path": "commec-dbs/biorisk_db/biorisk.hmm"
+                "path": "commec-dbs/biorisk_db/biorisk.hmm",
+                "annotations": 'commec-dbs/biorisk_db/biorisk_annotations.csv'
             },
             "regulated_nt": {
                 "path": "commec-dbs/nt_blast/nt"
@@ -34,19 +35,11 @@
                 "diamond": {"path": "commec-dbs/nr_dmnd/nr.dmnd"}
             },
             "taxonomy": {
-<<<<<<< HEAD
-                "taxonomy_directory": "commec-dbs/taxonomy/",
-                "regulated_vaxids": "commec-dbs/biorisk_db/reg_taxids.txt",
-                "benign_taxids": "commec-dbs/benign_db/vax_taxids.txt"
-        },
-        },
-=======
                 "path": "commec-dbs/taxonomy/",
                 "regulated_taxids": "commec-dbs/biorisk_db/reg_taxids.txt",
                 "benign_taxids": "commec-dbs/benign_db/vax_taxids.txt"
             }
         },
->>>>>>> 01272178
         "threads": 1,
         "protein_search_tool": "blastx",
         "in_fast_mode": False,
@@ -84,7 +77,8 @@
                 "hmm": {"path": "commec-dbs/benign_db/benign.hmm"}
             },
             "biorisk_hmm": {
-                "path": "commec-dbs/biorisk_db/biorisk.hmm"
+                "path": "commec-dbs/biorisk_db/biorisk.hmm",
+                "annotations": 'commec-dbs/biorisk_db/biorisk_annotations.csv'
             },
             "regulated_nt": {
                 "path": "commec-dbs/nt_blast/nt"
@@ -233,7 +227,7 @@
     parser = ScreenArgumentParser()
     add_args(parser)
     args = parser.parse_args([INPUT_QUERY, "--config", str(user_config_path)])
-    params = ScreenIOParameters(args)
+    params = ScreenIO(args)
     
     assert expected_path == params.config["databases"]["benign"]["cm"]["path"]
 
