--- conflicted
+++ resolved
@@ -42,18 +42,11 @@
             "length": 600,
             "status": {
                 "screen_status": "Flag",
-<<<<<<< HEAD
-                "biorisk_status": "Flag",
-                "protein_taxonomy_status": "Flag",
-                "nucleotide_taxonomy_status": "Flag",
-                "low_concern_status": "Flag"
-=======
                 "biorisk": "Flag",
                 "protein_taxonomy": "Flag",
                 "nucleotide_taxonomy": "Flag",
-                "benign": "Flag",
+                "low_concern": "Flag",
                 "rationale": "Matches sequence with pathogenic or toxin function, and protein and nucleotide sequence with regulated organisms; as well as virulence factor; as well as flags cleared as common or non-hazardous."
->>>>>>> 543aed45
             },
             "hits": {
                 "Toxin1": {
