--- conflicted
+++ resolved
@@ -29,11 +29,7 @@
 
     def get_version_information(self) -> SearchToolVersion:
         try:
-<<<<<<< HEAD
-            database_info = ""
-=======
             database_info = None
->>>>>>> deb309d2
             with open(self.db_file, "r", encoding="utf-8") as file:
                 for line in file:
                     if line.startswith("INFERNAL1/a"):
