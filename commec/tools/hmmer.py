#!/usr/bin/env python3
# Copyright (c) 2021-2024 International Biosecurity and Biosafety Initiative for Science
"""
Module for a hidden markov model handler, specifically for calling hmmscan command line interface.
Additional methods for reading hmmscan output, readhmmer, which returns a pandas database.
Instantiate a HmmerHandler, with input local database, input fasta, and output file.
Throws if inputs are invalid. Creates a temporary log file, which is deleted on completion.
"""
import re
import subprocess
import pandas as pd
import itertools
from commec.tools.search_handler import SearchHandler, SearchToolVersion
from commec.utils.coordinates import convert_protein_to_nucleotide_coords


class HmmerHandler(SearchHandler):
    """A Database handler specifically for use with Hmmer files for commec screening."""

    def _search(self):
        command = [
            "hmmscan",
            "--cpu",
            str(self.threads),
            "--domtblout",
            self.out_file,
            self.db_file,
            self.input_file,
        ]
        self.run_as_subprocess(command, self.temp_log_file)

    def read_output(self):
        output_dataframe = readhmmer(self.out_file)
        # Standardize the output column names to be like blast:
        output_dataframe = output_dataframe.rename(columns={
            "ali from": "q. start",
            "ali to": "q. end",
            "coverage": "q. coverage",
            "target name": "subject title",
            "qlen":"query length",
            "hmm from":"s. start",
            "hmm end":"s. end",
            'E-value': "evalue",
        })
        return output_dataframe

    def get_version_information(self) -> SearchToolVersion:
        """
        The first line of the HMM database typically contains creation date
        information, and some version information.
        """
        database_info: str = None
        try:
            with open(self.db_file, "r", encoding="utf-8") as file:
                for line in file:
                    if line.startswith("HMMER3/f"):
                        database_info = line.split(";", maxsplit=1)[0].strip()
                        continue
                    # Early exit if data has been found
                    if database_info:
                        break

            tool_version_result = subprocess.run(
                ["hmmscan", "-h"], capture_output=True, text=True, check=True
            )
            tool_info: str = tool_version_result.stdout.splitlines()[1].strip()
            return SearchToolVersion(tool_info, database_info)

        except subprocess.CalledProcessError:
            return None


def readhmmer(fileh):
    """
    Read in HMMER output files
    """
    columns = [
        "target name",
        "accession",
        "tlen",
        "query name",
        " accession",
        "qlen",
        "E-value",
        "score",
        "bias",
        "hit #",
        "of",
        "c-Evalue",
        "i-Evalue",
        "score2",
        "bias",
        "hmm from",
        "hmm to",
        "ali from",
        "ali to",
        "env from",
        "env to",
        "acc",
        "description of target",
    ]

    hmmer = []

    with open(fileh, "r", encoding="utf-8") as f:
        for line in f:
            if "# Program:         hmmscan" in line:
                break
            if "#" in line:
                continue
            bits = re.split(r"\s+", line)
            description = " ".join(bits[22:])
            bits = bits[:22]
            bits.append(description)
            hmmer.append(bits)
    hmmer = pd.DataFrame(hmmer, columns=columns)
    hmmer["E-value"] = pd.to_numeric(hmmer["E-value"])
    hmmer["score"] = pd.to_numeric(hmmer["score"])
    hmmer["ali from"] = pd.to_numeric(hmmer["ali from"])
    hmmer["ali to"] = pd.to_numeric(hmmer["ali to"])
    hmmer["qlen"] = pd.to_numeric(hmmer["qlen"])
    # Extract the frame information.
    hmmer["frame"] = hmmer["query name"].str.split('_').str[-1].astype(int)
    return hmmer

<<<<<<< HEAD
def trimhmmer(hmmer):
=======
def remove_overlaps(hmmer : pd.DataFrame) -> pd.DataFrame:
>>>>>>> e357763f
    """
    Trims verbosity of a HMMER output, 
    by removing weaker hits which are 
    encompassed in their extent by higher scoring hits.

    Note, works to trim nucleotide coordinates relative to the query, 
    not ali from and ali to from the HMMER itself.

    This means it can be used on any DataFrame with the q. start and q. end NT headings.
    (Consider moving to a general coordinates tool function?)
    """
    assert "q. start" in hmmer.columns, ("No \"q. start\" heading in HMMER output dataframe being "
                                         "passed to remove overlaps, ensure that the dataframe has "
                                         "been processed for converstion to nucleotide coordinates.")

    assert "q. end" in hmmer.columns, ("No \"q. end\" heading in HMMER output dataframe being "
                                         "passed to remove overlaps, ensure that the dataframe has "
                                         "been processed for converstion to nucleotide coordinates.")

    trimmed_hmmer = hmmer # Direct Assignment, reassigned later with .drop() for deep-copy.

    # Ensure all logic is performed per unique Query name.
    for query in hmmer["query name"].unique():

        hmmer_for_query = hmmer[hmmer["query name"] == query]
        sorted_values = hmmer_for_query.sort_values(by=["score"], ascending = False)

        for i, j in itertools.combinations(sorted_values.index, 2):
            # If J is encapsulated:
            if (sorted_values.loc[i, "q. start"] <= sorted_values.loc[j, "q. start"]
                and sorted_values.loc[i, "q. end"] >= sorted_values.loc[j, "q. end"]
                and sorted_values.loc[i, "score"] >= sorted_values.loc[j, "score"]):
                if j in trimmed_hmmer.index:
                    trimmed_hmmer = trimmed_hmmer.drop([j])
                    continue
            # If I is encapsulated:
            if (sorted_values.loc[i, "q. start"] >= sorted_values.loc[j, "q. start"]
                and sorted_values.loc[i, "q. end"] <= sorted_values.loc[j, "q. end"]
                and sorted_values.loc[i, "score"] <= sorted_values.loc[j, "score"]):
                if i in trimmed_hmmer.index:
                    trimmed_hmmer = trimmed_hmmer.drop([i])

    # Tidy the output indices.
    trimmed_hmmer = trimmed_hmmer.reset_index(drop=True)

    return trimmed_hmmer

def recalculate_hmmer_query_coordinates(hmmer : pd.DataFrame):
    """
    Recalculate the coordinates of the hmmer database , such that each translated frame
    reverts to original nucleotide coordinates.
    """
    query_start, query_end = convert_protein_to_nucleotide_coords(
        hmmer["frame"],
        hmmer["ali from"],
        hmmer["ali to"],
        hmmer["qlen"]*3) #TODO: Update this to the scalar for each query, else risk off-by-1 NT reporting.

    hmmer["q. start"] = pd.Series(query_start, dtype="int64")
    hmmer["q. end"] = pd.Series(query_end, dtype="int64")<|MERGE_RESOLUTION|>--- conflicted
+++ resolved
@@ -123,11 +123,8 @@
     hmmer["frame"] = hmmer["query name"].str.split('_').str[-1].astype(int)
     return hmmer
 
-<<<<<<< HEAD
-def trimhmmer(hmmer):
-=======
+
 def remove_overlaps(hmmer : pd.DataFrame) -> pd.DataFrame:
->>>>>>> e357763f
     """
     Trims verbosity of a HMMER output, 
     by removing weaker hits which are 
