--- conflicted
+++ resolved
@@ -123,11 +123,7 @@
     hmmer["frame"] = hmmer["query name"].str.split('_').str[-1].astype(int)
     return hmmer
 
-<<<<<<< HEAD
 def remove_overlaps(hmmer : pd.DataFrame) -> pd.DataFrame:
-=======
-def trimhmmer(hmmer):
->>>>>>> 1b196782
     """
     Trims verbosity of a HMMER output, 
     by removing weaker hits which are 
