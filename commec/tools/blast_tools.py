#!/usr/bin/env python3
# Copyright (c) 2021-2024 International Biosecurity and Biosafety Initiative for Science
"""
Module for Blast related tools, a library for dealing with general blast file parsing tasks.
Useful for reading any blast related outputs, for example from Blastx, Blastn, or diamond.
(split_taxa, taxdist, readblast, trimblast, tophits)
Also contains the abstract base class for blastX/N/Diamond database search handlers.
"""
import os
import logging
import glob
import pytaxonkit
import pandas as pd
import numpy as np

from commec.tools.search_handler import SearchHandler, DatabaseValidationError

TAXID_SYNTHETIC_CONSTRUCTS = 32630
TAXID_VECTORS = 29278

class BlastHandler(SearchHandler):
    """
    A Database handler specifically for use with Blast.
    Inherit from this, and implement screen()
    """

    def _validate_db(self):
        """
        Blast expects a set of files with shared prefix, rather than a single file.
        Here we validate such directory structures for Blast related search handlers.
        """
        if not os.path.isdir(self.db_directory):
            raise DatabaseValidationError(
                f"Mandatory screening directory {self.db_directory} not found."
            )

        # Search for files of provided prefix.
        filename, extension = os.path.splitext(self.db_file)
        search_file = os.path.join(
            self.db_directory, "*" + os.path.basename(filename) + "*" + extension
        )
        files = glob.glob(search_file)
        if len(files) == 0:
            raise DatabaseValidationError(
                f"Mandatory screening files with {filename}* not found."
            )


def split_taxa(blast):
    """
    Splits multi-taxon IDs in BLAST results into multiple rows in the results table each with their
    own taxon ID
    """
    blast2 = blast
    cutrows = []
    lastrow = blast.shape[0]
    for i in range(0, len(blast["subject tax ids"])):
        if str(blast.loc[i, "subject tax ids"]).find(";") != -1:
            taxids = str(blast.loc[i, "subject tax ids"]).split(";")
            cutrows.append(i)
            for tax in taxids:
                blast2.loc[lastrow + 1, :] = blast.loc[i, :]
                blast2.loc[lastrow + 1, "subject tax ids"] = tax
                lastrow = lastrow + 1

    blast = blast2.drop(cutrows)
    blast = blast.reset_index(drop=True)
    blast["regulated"] = False
    blast["superkingdom"] = ""
    blast["species"] = ""
    blast["phylum"] = ""
    return blast


def _get_lineage(taxids, db_path, threads):
    """
    Get the full lineage for each taxid, allowing us to determine whether it belongs to any organism
    considered a regulated pathogen; this is necessary because pathogens can be regulated at various
    points in the lineage (i.e. not just species or genus).
    """
    lin = pytaxonkit.lineage(taxids, data_dir=db_path, threads=threads)



    # Remove deleted and unidentified taxids
    lin = lin[(lin["Code"] != -1) & (lin["Code"] != 0)]

    # Check that the full lineage information was fetched by parsing
    try:
        for required_lineage_col_name in ["FullLineage", "FullLineageTaxIDs", "FullLineageRanks"]:
            assert lin[required_lineage_col_name].str
            print(lin[required_lineage_col_name].str)
    except AttributeError:
        logging.info(
            "ERROR: The Blast database used has not returned any Lineage information! "
            "The returned Blast database is unchanged, and the following results "
            "are invalid."
        )
    return lin


def taxdist(blast, reg_ids, vax_ids, db_path, threads):
    """
    Go through each taxonomy level and check for regulated taxIDs
    """
    # prevent truncation of taxonomy results
    pd.set_option("display.max_colwidth", None)

    # create a new row for each taxon id in a semicolon-separated list, then delete the original row
    # with the concatenated taxon ids - blast here is a dataframe of blast results
    blast = split_taxa(blast)
    blast["subject tax ids"] = blast["subject tax ids"].astype("int")
    blast = blast[blast["subject tax ids"] != TAXID_SYNTHETIC_CONSTRUCTS]
    blast = blast[blast["subject tax ids"] != TAXID_VECTORS]

    blast = blast.reset_index(drop=True)
    lin = _get_lineage(blast["subject tax ids"], db_path, threads)

    reg = list(map(str, reg_ids[0]))
    vax = list(map(str, vax_ids[0]))

<<<<<<< HEAD
=======
    # Checks that the Lineage information is present, by parsing it as a string as expected.
    try:
        for required_lineage_column_name in [
            "FullLineage",
            "FullLineageTaxIDs",
            "FullLineageRanks",
        ]:
            assert t[required_lineage_column_name].str
    except AttributeError:
        logging.info(
            "ERROR: The Blast database used has not returned any Lineage information! "
            "The returned Blast database is unchanged, and the following results "
            "are invalid."
        )
        return blast

>>>>>>> c5643c8f
    for x in range(0, blast.shape[0]):  # for each hit taxID
        # fetch the full lineage for that taxID
        # go through each taxonomy level and check for regulated taxIDs
        tax_lin = pd.DataFrame(
            list(
                zip(
                    lin["FullLineage"].str.split(";")[x],
                    lin["FullLineageTaxIDs"].str.split(";")[x],
                    lin["FullLineageRanks"].str.split(";")[x],
                )
            ),
            columns=["Lineage", "TaxID", "Rank"],
        )
        tax_lin.set_index("Rank", inplace=True)
        taxlist = list(map(str, tax_lin["TaxID"]))
        exlist = [str(TAXID_SYNTHETIC_CONSTRUCTS), str(TAXID_VECTORS)]

        if str(blast.loc[x, "subject tax ids"]) not in taxlist:
            print(
                "Problem with taxID "
                + str(blast.loc[x, "subject tax ids"])
                + " - check that your taxID and protein database are up to date"
            )

        if any(x in exlist for x in taxlist):
            blast.drop(x, axis=0, inplace=True)
            continue
        if any(x in reg for x in taxlist):
            blast.loc[x, "regulated"] = True
        if any(x in vax for x in taxlist):
            blast.loc[x, "regulated"] = False

        if "superkingdom" in tax_lin.index:
            blast.loc[x, "superkingdom"] = tax_lin.loc["superkingdom", "Lineage"]
        else:
            blast.loc[x, "superkingdom"] = ""
        if "species" in tax_lin.index:
            blast.loc[x, "species"] = tax_lin.loc["species", "Lineage"]
        else:
            blast.loc[x, "species"] = ""
        if "phylum" in tax_lin.index:
            blast.loc[x, "phylum"] = tax_lin.loc["phylum", "Lineage"]
        else:
            blast.loc[x, "phylum"] = ""

    blast = blast.sort_values(by=["% identity"], ascending=False)

    blast = blast.reset_index(drop=True)

    return blast


def readblast(fileh):
    """
    Read in BLAST/DIAMOND files and pre-format the data frame with essential info
    """
    blast = pd.read_csv(fileh, sep="\t", comment="#", header=None)
    columns = [
        "query acc.",
        "subject title",
        "subject acc.",
        "subject tax ids",
        "evalue",
        "bit score",
        "% identity",
        "query length",
        "q. start",
        "q. end",
        "subject length",
        "s. start",
        "s. end",
    ]

    blast.columns = columns
    blast = blast.sort_values(by=["% identity"], ascending=False)
    blast["log evalue"] = -np.log10(pd.to_numeric(blast["evalue"]) + 1e-300)
    blast["q. coverage"] = (
        abs(blast["q. end"] - blast["q. start"]) / blast["query length"].max()
    )
    blast["s. coverage"] = (
        abs(blast["s. end"] - blast["s. start"]) / blast["subject length"]
    )

    blast = blast[blast["subject tax ids"].notna()]
    blast = blast.reset_index(drop=True)

    return blast


def trimblast(blast):
    """
    Trim BLAST results to the most interesting ones
    """
    # set start to the lowest coordinate and end to the highest to avoid confusion
    blast = shift_hits_pos_strand(blast)

    # rank hits by PID
    # if any multispecies hits contain regulated pathogens, put the regulated up top
    if "regulated" in blast:
        blast = blast.sort_values(by=["regulated"], ascending=False)
    blast = blast.sort_values(by=["% identity", "bit score"], ascending=False)
    blast = blast.reset_index(drop=True)

    blast2 = blast
    # only keep  top ranked hits that don't overlap
    for query in blast["query acc."].unique():
        df = blast[blast["query acc."] == query]
        for i in df.index:  # run through each hit from the top
            for j in df.index[(i + 1) :]:  # compare to each below
                if j in blast2.index:
                    # if the beginning and end of the higher rank hit both overlap or extend further than the beginning and end of the lower ranked hit, discard the lower ranked hit
                    if (
                        df.loc[i, "q. start"] <= df.loc[j, "q. start"]
                        and df.loc[i, "q. end"] >= df.loc[j, "q. end"]
                    ):
                        if (
                            df.loc[i, "q. start"] < df.loc[j, "q. start"]
                            or df.loc[i, "q. end"] > df.loc[j, "q. end"]
                            or df.loc[i, "% identity"] > df.loc[j, "% identity"]
                        ):  # don't drop hits if they have the same coordinates and % identity
                            blast2 = blast2.drop([j])
    blast2 = blast2.reset_index(drop=True)

    return blast2


def trim_to_top(df):
    keep_rows = []
    df = df.sort_values("% identity", ascending=False)
    df.reset_index(inplace=True)
    df = shift_hits_pos_strand(df)
    prev_hit = None
    for base in range(1, df["query length"][0]):
        # identify the row index of the top scoring hit
        if df[(df["q. start"] <= base) & (df["q. end"] >= base).all()].shape[0] > 0:
            top_hit = df[(df["q. start"] <= base) & (df["q. end"] >= base).all()].index[
                0
            ]
            # if this hit hasn't been top before, set the start of the query coverage to this base
            if top_hit not in keep_rows:
                df.loc[top_hit, "q. start"] = base
                keep_rows.append(top_hit)
            # if the top hit just changed, set the end of query coverage for the last hit to the previous base
            if (top_hit != prev_hit) & (prev_hit != None):
                df.loc[prev_hit, "q. end"] = base - 1
            prev_hit = top_hit
    return df.iloc[keep_rows]


def shift_hits_pos_strand(blast):
    for j in blast.index:
        if blast.loc[j, "q. start"] > blast.loc[j, "q. end"]:
            start = blast.loc[j, "q. end"]
            end = blast.loc[j, "q. start"]
            blast.loc[j, "q. start"] = start
            blast.loc[j, "q. end"] = end
    return blast


def trim_edges(df):
    for top in range(len(df.index)):  # run through each hit from the top
        i = df.index[top]
        for next in range(top + 1, len(df.index)):  # compare to each below
            j = df.index[next]
            i_start = df.loc[i, "q. start"]
            i_end = df.loc[i, "q. end"]
            j_start = df.loc[j, "q. start"]
            j_end = df.loc[j, "q. end"]

            # if the beginning of a weaker hit is inside a stronger hit, alter its start to the next base after that hit
            if j_start >= i_start and j_start <= i_end:
                # keep equivalent hits
                if df.loc[j, "% identity"] == df.loc[i, "% identity"]:
                    pass
                # if the hit extends past the end of the earlier one
                elif i_end + 1 < j_end:
                    df.loc[j, "q. start"] = i_end + 1
                elif (
                    i_end == j_end
                    and df.loc[j, "% identity"] == df.loc[i, "% identity"]
                ):
                    pass
                # remove if the hit is contained in the earlier one
                else:
                    df.loc[j, "q. start"] = 0
                    df.loc[j, "q. end"] = 0

            # if the end of a weaker hit is inside a stronger hit, alter the end to just before that hit
            if j_end >= i_start and j_end <= i_end:
                # keep equivalent hits
                if df.loc[j, "% identity"] == df.loc[i, "% identity"]:
                    pass
                elif i_start - 1 > j_start:
                    df.loc[j, "q. end"] = i_start - 1
                elif (
                    i_start == j_start
                    and df.loc[j, "% identity"] == df.loc[i, "% identity"]
                ):
                    pass
                else:
                    df.loc[j, "q. start"] = 0
                    df.loc[j, "q. end"] = 0

    rerun = 0
    mix_starts = 0
    for start in set(df["q. start"]):
        if (
            len(
                set(
                    zip(
                        df["q. start"][df["q. start"] == start],
                        df["q. end"][df["q. start"] == start],
                    )
                )
            )
            > 1
        ):
            if (
                len(set(df["% identity"][df["q. start"] == start])) > 1
            ):  # if there are overlapping annotations with different % identities, re-run
                rerun = 1
                mix_starts = mix_starts + 1
    return df, rerun


def tophits(blast2):
    """
    Go through trimmed BLAST hits and only look at top protein hit for each base
    """
    blast3 = blast2
    blast3 = blast3.sort_values("% identity", ascending=False)

    # only keep coordinates of each hit that are not already covered by a better hit
    for query in blast3["query acc."].unique():
        df = blast3[blast3["query acc."] == query]

        rerun = 1
        while (
            rerun == 1
        ):  # edges of hits can be moved within a higher scoring hit in the first pass
            df, rerun = trim_edges(df)

        for j in df.index:
            blast3.loc[j, "subject length"] = max(
                [df.loc[j, "q. start"], df.loc[j, "q. end"]]
            ) - min([df.loc[j, "q. start"], df.loc[j, "q. end"]])
            blast3.loc[j, "q. start"] = df.loc[j, "q. start"]
            blast3.loc[j, "q. end"] = df.loc[j, "q. end"]

    blast3 = blast3.sort_values("q. start")
    blast3 = blast3[blast3["q. start"] != 0]

    # only keep annotations covering 50 bases or more
    blast3 = blast3[blast3["subject length"] >= 50]
    blast3 = blast3.reset_index(drop=True)
    return blast3


def get_high_identity_matches(blast_output_file, threshold=90):
    """Read all hits with high sequence identity from a BLAST results file."""
    hits = readblast(blast_output_file)
    hits = trimblast(hits)
    return hits[hits["% identity"] >= threshold]<|MERGE_RESOLUTION|>--- conflicted
+++ resolved
@@ -80,8 +80,6 @@
     """
     lin = pytaxonkit.lineage(taxids, data_dir=db_path, threads=threads)
 
-
-
     # Remove deleted and unidentified taxids
     lin = lin[(lin["Code"] != -1) & (lin["Code"] != 0)]
 
@@ -119,25 +117,6 @@
     reg = list(map(str, reg_ids[0]))
     vax = list(map(str, vax_ids[0]))
 
-<<<<<<< HEAD
-=======
-    # Checks that the Lineage information is present, by parsing it as a string as expected.
-    try:
-        for required_lineage_column_name in [
-            "FullLineage",
-            "FullLineageTaxIDs",
-            "FullLineageRanks",
-        ]:
-            assert t[required_lineage_column_name].str
-    except AttributeError:
-        logging.info(
-            "ERROR: The Blast database used has not returned any Lineage information! "
-            "The returned Blast database is unchanged, and the following results "
-            "are invalid."
-        )
-        return blast
-
->>>>>>> c5643c8f
     for x in range(0, blast.shape[0]):  # for each hit taxID
         # fetch the full lineage for that taxID
         # go through each taxonomy level and check for regulated taxIDs
