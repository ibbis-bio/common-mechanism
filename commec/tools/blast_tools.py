--- conflicted
+++ resolved
@@ -76,12 +76,8 @@
     split[taxids_col_name] = split[taxids_col_name].astype("int")
     return split
 
-<<<<<<< HEAD
-def taxdist(blast, reg_ids, vax_ids, db_path, threads):
-=======
 
 def _get_lineages(taxids, db_path: str | os.PathLike, threads: int):
->>>>>>> fd0d0b45
     """
     Get the full lineage for each unique taxid. This is needed to determine whether it belongs to
     any regulated pathogen, since pathogens might be regulated at various points in the lineage
@@ -195,12 +191,8 @@
 
     return blast
 
-<<<<<<< HEAD
-def readblast(fileh):
-=======
 
 def read_blast(blast_file: Union[str, os.PathLike, BinaryIO, TextIO]) -> pd.DataFrame:
->>>>>>> fd0d0b45
     """
     Read in BLAST/DIAMOND files and pre-format the data frame with essential info
     """
@@ -232,12 +224,8 @@
 
     return blast
 
-<<<<<<< HEAD
-def trimblast(blast):
-=======
 
 def _trim_overlapping(blast: pd.DataFrame):
->>>>>>> fd0d0b45
     """
     Remove any hits that are completely overlapped by another, higher-quality hit.
     """
@@ -276,31 +264,6 @@
 
     return blast2
 
-<<<<<<< HEAD
-def trim_to_top(df):
-    keep_rows = []
-    df = df.sort_values("% identity", ascending=False)
-    df.reset_index(inplace=True)
-    df = shift_hits_pos_strand(df)
-    prev_hit = None
-    for base in range(1, df["query length"][0]):
-        # identify the row index of the top scoring hit
-        if df[(df["q. start"] <= base) & (df["q. end"] >= base).all()].shape[0] > 0:
-            top_hit = df[(df["q. start"] <= base) & (df["q. end"] >= base).all()].index[
-                0
-            ]
-            # if this hit hasn't been top before, set the start of the query coverage to this base
-            if top_hit not in keep_rows:
-                df.loc[top_hit, "q. start"] = base
-                keep_rows.append(top_hit)
-            # if the top hit just changed, set the end of query coverage for the last hit to the previous base
-            if (top_hit != prev_hit) & (prev_hit != None):
-                df.loc[prev_hit, "q. end"] = base - 1
-            prev_hit = top_hit
-    return df.iloc[keep_rows]
-
-=======
->>>>>>> fd0d0b45
 def shift_hits_pos_strand(blast):
     for j in blast.index:
         if blast.loc[j, "q. start"] > blast.loc[j, "q. end"]:
@@ -374,12 +337,8 @@
                 mix_starts = mix_starts + 1
     return df, rerun
 
-<<<<<<< HEAD
-def tophits(blast2):
-=======
 
 def get_top_hits(blast: pd.DataFrame):
->>>>>>> fd0d0b45
     """
     Trim BLAST results down to the top hit for each base.
     """
