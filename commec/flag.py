--- conflicted
+++ resolved
@@ -43,9 +43,6 @@
     CLEARED = "cleared"  # (benign only) all earlier flags were cleared
     NOT_CLEARED = "not-cleared"  # (benign only) not all earlier flags were cleared
 
-<<<<<<< HEAD
-def add_args(parser):
-=======
 
 class Flag(StrEnum):
     """Possible values for the flags.csv summary."""
@@ -57,7 +54,6 @@
 
 
 def add_args(parser: argparse.ArgumentParser):
->>>>>>> 1bae3f4e
     """
     Add module arguments to an ArgumentParser object.
     """
