--- conflicted
+++ resolved
@@ -1,18 +1,8 @@
-<<<<<<< HEAD
-"""
-Container class to hold information pertaining to query from an input fasta file,
- as well as derived information, such as translated sequences and whether or not 
- the query was derived from AA or NT.
-"""
-import os
-import subprocess
-from Bio import SeqIO, Seq
-=======
 #!/usr/bin/env python3
 # Copyright (c) 2021-2025 International Biosecurity and Biosafety Initiative for Science
 import os
 import subprocess
->>>>>>> ddec6bd9
+from Bio import Seq
 from Bio.SeqRecord import SeqRecord
 
 
@@ -24,34 +14,6 @@
     At present, we only support nucleotide queries, though we may add suport for
     amino acid queries in future.
     """
-<<<<<<< HEAD
-    def __init__(self, input_fasta_filepath : str):
-        self.input_fasta_path = input_fasta_filepath
-        self.nt_path : str = ""
-        self.aa_path : str = ""
-        self.seq_records : list[SeqRecord] = []
-        self.non_coding_regions : list[list[int]] = []
-
-    def setup(self, output_prefix : str) -> None:
-        """ 
-        Parse the input FASTA file and set up the NT and AA files that will be used as queries.
-        """
-        self.nt_path = f"{output_prefix}.cleaned.fasta"
-        self.aa_path = f"{output_prefix}.faa"
-        self._write_clean_fasta()
-        self.parse_query_data()
-        self._write_six_frame_translation()
-
-    def parse_query_data(self) -> None:
-        """
-        Populate a list of query names, and associated sequences, for json formatting purposes.
-        """
-        with open(self.nt_path, "r", encoding = "utf-8") as fasta_file:
-            self.seq_records : list[SeqRecord] = list(SeqIO.parse(fasta_file, "fasta"))
-
-    def _write_clean_fasta(self) -> str:
-=======
-
     def __init__(self, seq_record: SeqRecord):
         Query.validate_sequence_record(seq_record)
         self.name = seq_record.id
@@ -68,23 +30,19 @@
 
     @staticmethod
     def validate_sequence_record(seq_record: SeqRecord) -> None:
->>>>>>> ddec6bd9
         """
         Validate record has non-empty sequence and id. Raises QueryError.
         """
-<<<<<<< HEAD
-        with (
-            open(self.input_fasta_path, "r", encoding="utf-8") as fin,
-            open(self.nt_path, "w", encoding="utf-8") as fout,
-        ):
-            for line in fin:
-                line = line.strip()
-                modified_line = "".join(
-                    "_" if c.isspace() or c == "\xc2\xa0" or c == "#" else c
-                    for c in line
-                )
-                fout.write(f"{modified_line}{os.linesep}")
+        if not seq_record.id:
+            raise QueryValueError(
+                "Could not initialize query with an empty sequence id. Is input FASTA valid?"
+            )
 
+        if not seq_record.seq:
+            raise QueryValueError(
+                f"Could not initialize query with id {seq_record.id} because sequence was empty."
+                " Is input FASTA valid?"
+            )
 
     def _write_six_frame_translation(self):
         """
@@ -115,39 +73,5 @@
                     rev_frame = i+4
                     fout.write(f">{record.id}_{rev_frame}\n{protein}\n")
 
-    def get_non_coding_regions(self) -> str:
-        """ 
-        Return the concatenation of all non-coding regions as a string,
-        to be appended to a non_coding fasta file.
-        """
-        output : str = ""
-        for start, end in self.non_coding_regions:
-            output += self.seq_records[start-1:end]
-        return output
-
-    def convert_noncoding_index_to_query_index(self, index : int) -> int:
-        """
-        Given an index in non-coding space, calculate the index in query space.
-        """
-        nc_pos : int = 0
-        for start, end in self.non_coding_regions:
-            region_length : int = end - start
-            if index < (nc_pos + region_length):
-                return index - nc_pos + start
-            nc_pos += region_length
-=======
-        if not seq_record.id:
-            raise QueryValueError(
-                "Could not initialize query with an empty sequence id. Is input FASTA valid?"
-            )
-
-        if not seq_record.seq:
-            raise QueryValueError(
-                f"Could not initialize query with id {seq_record.id} because sequence was empty."
-                " Is input FASTA valid?"
-            )
-
-
 class QueryValueError(ValueError):
     """Custom exception for errors when validating a `Query`."""
->>>>>>> ddec6bd9
