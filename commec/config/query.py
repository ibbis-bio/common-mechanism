"""
Container class to hold information pertaining to query from an input fasta file,
 as well as derived information, such as translated sequences, whether or not 
 the query was derived from AA or NT.
"""
import os
import subprocess
from Bio import SeqIO
from Bio.SeqRecord import SeqRecord

class Query:
    """
    Query to screen, based on an input FASTA. Self-calculates AA version.
    TODO: back translate to NT when given AA too.
    """
    def __init__(self, input_fasta_filepath : str):
        self.input_fasta_path = input_fasta_filepath
        self.nt_path : str = ""
        self.aa_path : str = ""
        self.raw : list[SeqRecord] = []
<<<<<<< HEAD
        self.non_coding_regions : list[list[int]] = [[]]

    def setup(self, output_prefix : str):
        """ 
        Translate or reverse translate query, to be ready in AA or NT format. 
        """
        self.nt_path = self.get_cleaned_fasta(output_prefix)
        self.aa_path = f"{output_prefix}.transeq.faa"
        self.parse_query_data()

    def translate_query(self):
=======
        self.non_coding_regions : list[list[int]] = []

    def setup(self, output_prefix : str) -> None:
        """ 
        Translate or reverse translate query, to be ready in AA or NT format. 
        """
        self.nt_path = self.clean_fasta(output_prefix)
        self.aa_path = f"{output_prefix}.transeq.faa"
        self.parse_query_data()

    def translate_query(self) -> None:
>>>>>>> 5b81b6b6
        """ Run command transeq, to translate our input sequences. """
        command = ["transeq", self.nt_path, self.aa_path, "-frame", "6", "-clean"]
        result = subprocess.run(command)
        if result.returncode != 0:
<<<<<<< HEAD
            raise RuntimeError("Input FASTA {fasta_to_screen} could not be translated:\n{result.stderr}")
        
    def parse_query_data(self):
=======
            raise RuntimeError(f"Input FASTA {self.nt_path} could not be translated:\n{result.stderr}")
        
    def parse_query_data(self) -> None:
>>>>>>> 5b81b6b6
        """
        Populate a list of query names, and associated sequences, for json formatting purposes.
        """
        with open(self.nt_path, "r", encoding = "utf-8") as fasta_file:
                self.raw : list[SeqRecord] = list(SeqIO.parse(fasta_file, "fasta"))

    def clean_fasta(self, out_prefix : str) -> str:
        """
<<<<<<< HEAD
        Return a FASTA where whitespace (including non-breaking spaces) and 
=======
        Write a FASTA in which whitespace (including non-breaking spaces) and 
>>>>>>> 5b81b6b6
        illegal characters are replaced with underscores.
        """
        cleaned_file = f"{out_prefix}.cleaned.fasta"
        with (
            open(self.input_fasta_path, "r", encoding="utf-8") as fin,
            open(cleaned_file, "w", encoding="utf-8") as fout,
        ):
            for line in fin:
                line = line.strip()
                modified_line = "".join(
                    "_" if c.isspace() or c == "\xc2\xa0" or c == "#" else c
                    for c in line
                )
                fout.write(f"{modified_line}{os.linesep}")
        return cleaned_file
    
    def get_non_coding_regions(self) -> str:
        """ 
        Return the concatenation of all non-coding regions as a string,
        to be appended to a non_coding fasta file.
        """
        output : str = ""
        for start, end in self.non_coding_regions:
            output += self.raw[start-1:end]
        return output

<<<<<<< HEAD
=======

>>>>>>> 5b81b6b6
    def convert_noncoding_index_to_query_index(self, index : int) -> int:
        """
        Given an index in non-coding space, calculate the index in query space.
        """
        nc_pos : int = 0
        for start, end in self.non_coding_regions:
            region_length : int = end - start
            if index < (nc_pos + region_length):
                return index - nc_pos + start
            nc_pos += region_length<|MERGE_RESOLUTION|>--- conflicted
+++ resolved
@@ -18,19 +18,6 @@
         self.nt_path : str = ""
         self.aa_path : str = ""
         self.raw : list[SeqRecord] = []
-<<<<<<< HEAD
-        self.non_coding_regions : list[list[int]] = [[]]
-
-    def setup(self, output_prefix : str):
-        """ 
-        Translate or reverse translate query, to be ready in AA or NT format. 
-        """
-        self.nt_path = self.get_cleaned_fasta(output_prefix)
-        self.aa_path = f"{output_prefix}.transeq.faa"
-        self.parse_query_data()
-
-    def translate_query(self):
-=======
         self.non_coding_regions : list[list[int]] = []
 
     def setup(self, output_prefix : str) -> None:
@@ -42,20 +29,13 @@
         self.parse_query_data()
 
     def translate_query(self) -> None:
->>>>>>> 5b81b6b6
         """ Run command transeq, to translate our input sequences. """
         command = ["transeq", self.nt_path, self.aa_path, "-frame", "6", "-clean"]
         result = subprocess.run(command)
         if result.returncode != 0:
-<<<<<<< HEAD
-            raise RuntimeError("Input FASTA {fasta_to_screen} could not be translated:\n{result.stderr}")
-        
-    def parse_query_data(self):
-=======
             raise RuntimeError(f"Input FASTA {self.nt_path} could not be translated:\n{result.stderr}")
         
     def parse_query_data(self) -> None:
->>>>>>> 5b81b6b6
         """
         Populate a list of query names, and associated sequences, for json formatting purposes.
         """
@@ -64,11 +44,7 @@
 
     def clean_fasta(self, out_prefix : str) -> str:
         """
-<<<<<<< HEAD
-        Return a FASTA where whitespace (including non-breaking spaces) and 
-=======
         Write a FASTA in which whitespace (including non-breaking spaces) and 
->>>>>>> 5b81b6b6
         illegal characters are replaced with underscores.
         """
         cleaned_file = f"{out_prefix}.cleaned.fasta"
@@ -95,10 +71,7 @@
             output += self.raw[start-1:end]
         return output
 
-<<<<<<< HEAD
-=======
 
->>>>>>> 5b81b6b6
     def convert_noncoding_index_to_query_index(self, index : int) -> int:
         """
         Given an index in non-coding space, calculate the index in query space.
