--- conflicted
+++ resolved
@@ -30,14 +30,11 @@
 from enum import StrEnum
 from commec.config.result import ScreenResult, JSON_COMMEC_FORMAT_VERSION
 
-<<<<<<< HEAD
-def encode_screen_data_to_json(input_result: ScreenResult,
-=======
 class IoVersionError(RuntimeError):
     """Custom exception when handling differing versions with Commec output JSON."""
 
-def encode_screen_data_to_json(input_screendata: ScreenResult,
->>>>>>> 543aed45
+def encode_screen_data_to_json(input_result: ScreenResult,
+
                                output_json_filepath: string = "output.json") -> None:
     ''' Converts a ScreenResult class object into a JSON file at the given filepath.'''
     try:
