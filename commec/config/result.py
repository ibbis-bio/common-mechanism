--- conflicted
+++ resolved
@@ -283,37 +283,10 @@
     """
 
     screen_status: ScreenStatus = ScreenStatus.NULL
-<<<<<<< HEAD
-    biorisk_status: ScreenStatus = ScreenStatus.NULL
-    protein_taxonomy_status: ScreenStatus = ScreenStatus.NULL
-    nucleotide_taxonomy_status: ScreenStatus = ScreenStatus.NULL
-    low_concern_status: ScreenStatus = ScreenStatus.NULL
-
-    def update_query_flag(self):
-        """
-        Parses the query status across all screening steps, then updates overall flag.
-        Designed to be called at any time after Step 1.
-        """
-        if ScreenStatus.ERROR in {
-            self.biorisk_status,
-            self.protein_taxonomy_status,
-            self.nucleotide_taxonomy_status,
-            self.low_concern_status
-        }:
-            self.screen_status = ScreenStatus.ERROR
-            return
-
-        if self.low_concern_status not in {
-            ScreenStatus.NULL, 
-            ScreenStatus.SKIP
-        }:
-            self.screen_status = self.low_concern_status
-            return
-=======
     biorisk: ScreenStatus = ScreenStatus.NULL
     protein_taxonomy: ScreenStatus = ScreenStatus.NULL
     nucleotide_taxonomy: ScreenStatus = ScreenStatus.NULL
-    benign: ScreenStatus = ScreenStatus.NULL
+    low_concern: ScreenStatus = ScreenStatus.NULL
     rationale : str = "-"
 
     # Mapping between screen steps and the fields above
@@ -321,9 +294,9 @@
         ScreenStep.BIORISK: 'biorisk',
         ScreenStep.TAXONOMY_NT: 'nucleotide_taxonomy', 
         ScreenStep.TAXONOMY_AA: 'protein_taxonomy',
-        ScreenStep.BENIGN_PROTEIN: 'benign',
-        ScreenStep.BENIGN_RNA: 'benign',
-        ScreenStep.BENIGN_DNA: 'benign',
+        ScreenStep.BENIGN_PROTEIN: 'low_concern',
+        ScreenStep.BENIGN_RNA: 'low_concern',
+        ScreenStep.BENIGN_DNA: 'low_concern',
     }
 
     def update_step_status(self, step: ScreenStep, status: ScreenStatus, override_skip: bool = False) -> None:
@@ -338,8 +311,6 @@
     def set_step_status(self, step: ScreenStep, status: ScreenStatus, override_skip: bool = False) -> None:
         """
         Set the query screen status for a particular step.
->>>>>>> 543aed45
-
         In most cases, query steps that have already been skipped should not be updated.
         """
         field_name, current_status = self._get_step_field_and_status(step)
@@ -510,31 +481,6 @@
 
         # Collapse data from all hits:
         for hit in self.hits.values():
-<<<<<<< HEAD
-            match hit.recommendation.from_step:
-                case ScreenStep.BIORISK:
-                    self.recommendation.biorisk_status = compare(
-                        self.recommendation.biorisk_status, hit.recommendation.status)
-                case ScreenStep.TAXONOMY_AA:
-                    self.recommendation.protein_taxonomy_status = compare(
-                        self.recommendation.protein_taxonomy_status, hit.recommendation.status)
-                case ScreenStep.TAXONOMY_NT:
-                    self.recommendation.nucleotide_taxonomy_status = compare(
-                        self.recommendation.nucleotide_taxonomy_status, hit.recommendation.status)
-                case ScreenStep.BENIGN_PROTEIN:
-                    self.recommendation.low_concern_status = compare(
-                        self.recommendation.low_concern_status, hit.recommendation.status)
-                case ScreenStep.BENIGN_RNA:
-                    self.recommendation.low_concern_status = compare(
-                        self.recommendation.low_concern_status, hit.recommendation.status)
-                case ScreenStep.BENIGN_DNA:
-                    self.recommendation.low_concern_status = compare(
-                        self.recommendation.low_concern_status, hit.recommendation.status)
-
-        self.recommendation.update_query_flag()
-
-    def update(self):
-=======
             step = hit.recommendation.from_step
             hit_status = hit.recommendation.status
         
@@ -687,7 +633,6 @@
 
     
     def update(self, query_data):
->>>>>>> 543aed45
         """
         Call this before exporting to file.
         Ensures 
@@ -797,19 +742,11 @@
         for query in self.queries.values():
             data.append({
                 "query": query.query[:25],
-<<<<<<< HEAD
-                "overall": query.recommendation.screen_status,
-                "biorisk": query.recommendation.biorisk_status,
-                "taxonomy_aa": query.recommendation.protein_taxonomy_status,
-                "taxonomy_nt": query.recommendation.nucleotide_taxonomy_status,
-                "cleared": query.recommendation.low_concern_status
-=======
                 "overall": query.status.screen_status,
                 "biorisk": query.status.biorisk,
                 "taxonomy_aa": query.status.protein_taxonomy,
                 "taxonomy_nt": query.status.nucleotide_taxonomy,
-                "benign": query.status.benign
->>>>>>> 543aed45
+                "cleared": query.status.low_concern
             })
 
         output_data : pd.DataFrame = pd.DataFrame(data)
