--- conflicted
+++ resolved
@@ -8,7 +8,6 @@
 import os
 import sys
 import glob
-import re
 import argparse
 import logging
 import multiprocessing
@@ -75,12 +74,6 @@
                 " specifying -p (--protein-search-tool) as 'diamond' will have no effect!"
             )
 
-<<<<<<< HEAD
-=======
-        self.query.setup(self.output_prefix)
-        return True
-
->>>>>>> 9d561eae
     def _read_config(self, args: argparse.Namespace):
         """
         Get the configuration for this screen run.
