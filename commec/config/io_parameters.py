#!/usr/bin/env python3
# Copyright (c) 2021-2024 International Biosecurity and Biosafety Initiative for Science
"""
Defines the `ScreenIO` class and associated dataclasses.
Objects responsible for parsing and interpreting user input for
the screen workflow of commec.
"""
import os
import sys
import glob
import argparse
import logging
import multiprocessing
import importlib.resources

import yaml
from yaml.parser import ParserError

from Bio import SeqIO

from commec.config.query import Query
from commec.config.constants import DEFAULT_CONFIG_YAML_PATH
from commec.utils.file_utils import expand_and_normalize

logger = logging.getLogger(__name__)

class ScreenIO:
    """
    Container for input settings constructed from arguments to `screen`.
    """
    def __init__(self, args: argparse.Namespace):
        # Inputs that do no have a package-level default, since they are specific to each run
        self.db_dir = args.database_dir
<<<<<<< HEAD
        self.input_fasta_path = args.fasta_file
        output_prefix = args.output_prefix

        # Output folder hierarchy
        base, outputs, inputs = self._get_output_prefixes(self.input_fasta_path, output_prefix)
        self.directory_prefix = base
        self.output_prefix = outputs
        self.input_prefix = inputs

        # IO files
        self.output_screen_file = f"{self.directory_prefix}.log"
        self.output_json = f"{self.directory_prefix}.output.json"
        self.tmp_log = f"{self.output_prefix}.log.debug"
        self.nt_path = f"{self.input_prefix}.cleaned.fasta"
        self.aa_path = f"{self.input_prefix}.faa"
        self.nc_path = f"{self.input_prefix}.noncoding.fasta"
=======
        input_fasta = args.fasta_file
        
        # Set up output files
        self.output_prefix = self.get_output_prefix(input_fasta, args.output_prefix)
        self.output_screen_file = f"{self.output_prefix}.screen"
        self.tmp_log = f"{self.output_prefix}.log.tmp"

        # Query
        self.query: Query = Query(args.fasta_file)
>>>>>>> 1bae3f4e

        # Get configuration based on defaults and CLI args (including YAML config if supplied)
        self.config = {}
        self._read_config(args)
        
        # Check whether a .screen output file already exists.
        if os.path.exists(self.output_screen_file) and not (
            self.config["force"] or self.config["resume"]):
            logger.warning(
                f"""Screen output {self.output_screen_file} already exists.
                Either use a different output location, or use --force or --resume to override.
                Aborting Screen."""
            )
            sys.exit(1)

<<<<<<< HEAD
    def setup(self) -> bool:
        """
        Additional setup once the class has been instantiated (i.e. that requires logs).
        """
        # Make sure the number of threads provided by the user makes sense
=======
        # Sanity check threads settings
>>>>>>> 1bae3f4e
        if self.config["threads"] > multiprocessing.cpu_count():
            logger.info(
                "Requested allocated threads [%i] is greater"
                " than the detected CPU count of the hardware[%i].",
                self.config["threads"],
                multiprocessing.cpu_count(),
            )

        if self.config["threads"] < 1:
            raise RuntimeError("Number of allocated threads must be at least 1!")

        if (
            self.config["diamond_jobs"] is not None
            and self.config["protein_search_tool"] == "blastx"
        ):
            logger.warning(
                "--jobs is a diamond only parameter! Specifying -j (--jobs) without also"
                " specifying -p (--protein-search-tool) as 'diamond' will have no effect!"
            )

<<<<<<< HEAD
        # Write a clean FASTA that can be used downstream
        self._write_clean_fasta()
        return True


    def parse_input_fasta(self) -> dict[str, Query]:
        """
        Parse queries from FASTA file.
        """
        records = []

        with open(self.nt_path, "r", encoding = "utf-8") as fasta_file:
            queries = {}
            records = list(SeqIO.parse(fasta_file, "fasta"))

        for record in records:
            try:
                query = Query(record)
                if query.name in queries:
                    raise ValueError(f"Duplicate sequence identifier found: {query.name}")
                queries[query.name] = query
                # Override the original cleaned fasta, with updated names.
                record.id = query.name
                record.name = ""
                record.description = ""
            except Exception as e:
                raise IoValidationError(f"Failed to parse input fasta: {self.nt_path}") from e

        with open(self.nt_path, "w", encoding = "utf-8") as fasta_file:
            SeqIO.write(records, fasta_file, "fasta")

        return queries

    def clean(self):
        """
        Tidy up directories and temporary files after a run.
        """
        if self.config.do_cleanup:
            for pattern in [
                "reg_path_coords.csv",
                "*hmmscan",
                "*blastn",
                "faa",
                "*blastx",
                "*dmnd",
                "*.tmp",
            ]:
                for file in glob.glob(f"{self.output_prefix}.{pattern}"):
                    if os.path.isfile(file):
                        os.remove(file)

=======
>>>>>>> 1bae3f4e
    def _read_config(self, args: argparse.Namespace):
        """
        Get the configuration for this screen run.

        Configuration is read from multiple sources, which can override each other, according
        to the following hierarchy:

            0. (Lowest-priority) defaults from package-level YAML configuration
            1. Contents of a user-defined YAML file provided using the --config argument
            2. (highest-priority) Configuration provided directly as CLI arguments
        """
        # Read package-level configuration defaults
        default_yaml = importlib.resources.files("commec").joinpath(DEFAULT_CONFIG_YAML_PATH)
        if default_yaml.exists():
            self._lazy_update_config_from_yaml(str(default_yaml))
        else:
            raise FileNotFoundError(
                f"No default yaml found. Expected at {DEFAULT_CONFIG_YAML_PATH}"
                )

        # Override configuration with any in user-provided YAML file
        cli_config_yaml=args.config_yaml.strip()
        if os.path.exists(cli_config_yaml):
            self._lazy_update_config_from_yaml(cli_config_yaml)

        # Override configuration with any user-provided CLI arguments
        self._update_config_from_cli(args)

        # Update paths in configuration using appropriate string substitution
        self._format_config_paths(self.db_dir)

    def _lazy_update_config_from_yaml(self, config_filepath: str | os.PathLike) -> None:
        """
        Loads a yaml file as a dictionary into the Config dictionary.
        The load is done lazily - and basepaths are not parsed and replaced throughout.
        """
        raw_config_from_yaml = {}
        try:
            with open(config_filepath, "r", encoding = "utf-8") as file:
                raw_config_from_yaml = yaml.safe_load(file)
        except ParserError:
            raise ValueError(f"Invalid yaml syntax in configuration file: {config_filepath}")
        assert isinstance(raw_config_from_yaml, dict), "Loaded configuration file (yaml) did not result in a Dictionary!"
        self.config.update(raw_config_from_yaml)

    def _update_config_from_cli(self, args: argparse.Namespace):
        """ 
        Override YAML configuration based on arguments given in the command line.
        Need to reference `user_specified_args` because CLI defaults should not override YAML.
        """
        if not hasattr(args, "user_specified_args"):
            raise ValueError(
                "Missing required 'user_specified_args' in arguments namespace. "
            )

        # Update the YAML default values in the configuration dictionary
        for arg in args.user_specified_args:
             if arg in self.config and hasattr(args, arg):
                self.config[arg] = getattr(args, arg)

    def _format_config_paths(self,
        db_dir_override: str | os.PathLike = None
    ):
        """
        The YAML file is expected to contain a 'base_paths' key that is referenced in string
        substitutions, so that base paths do not need to be defined more than once. For example:

            base_paths:
                default: path/to/databases/
            databases:
                regulated_nt:
                    path: '{default}nt_blast/nt'

        This script will update the dictionary to propagate these substitutions.
        If a database directory is provided, it will override the base_path provided in the yaml.
        """
        if self.config.get("base_paths"):
            try:
                base_paths = self.config["base_paths"]
                if db_dir_override is not None:
                    base_paths["default"] = db_dir_override
                else:
                    self.db_dir = base_paths["default"]

                def recursive_format(dictionary, base_paths):
                    """
                    Recursively apply string formatting to read paths from nested yaml config dicts.
                    """
                    if isinstance(dictionary, dict):
                        return {key : recursive_format(value, base_paths) 
                                for key, value in dictionary.items()}
                    if isinstance(dictionary, str):
                        try:
                            return dictionary.format(**base_paths)
                        except KeyError as e:
                            raise ValueError(
                                f"Unknown base path key referenced in path: {dictionary}"
                            ) from e
                    return dictionary

                self.config = recursive_format(self.config, base_paths)
            except TypeError:
                pass

    @staticmethod
    def get_output_prefix(input_file: str | os.PathLike, prefix_arg="") -> str:
        """
        Returns a prefix that can be used for all output files.

        - If no prefix was given, use the input filename.
        - If a directory was given, use the input filename 
            as file prefix within that directory.
        """
        input_dir = os.path.dirname(input_file)
        # Get file stem (e.g. /home/user/commec/testing_cm_02.fasta -> testing_cm_02)
        input_name = os.path.splitext(os.path.basename(input_file))[0]
        # Take only the first 64 characters of the input name
        if len(input_name) > 64:
            input_name = input_name[:64]

        # If no prefix given, use input filepath without extension
        if not prefix_arg:
            return os.path.join(input_dir, input_name)

        if (
            os.path.isdir(prefix_arg)
            or prefix_arg.endswith(os.path.sep)
            or prefix_arg in {".", "..", "~"}
        ):
            os.makedirs(expand_and_normalize(prefix_arg), exist_ok=True)

            # Use the input filename as a prefix within that directory (stripping out the path)
            return os.path.join(prefix_arg, input_name)

        # Existing, non-directory prefixes can be used as-is
        return prefix_arg

    def output_yaml(self, output_filepath : str | os.PathLike):
        """
            Takes the current state of the yaml configuration dictionary and 
            outputs it to a file for posterity, er, reproducibility.
            
            Parameters:
                output_filepath (str | os.PathLike): Path to the output YAML file.
        """
        with open(output_filepath, "w", encoding="utf-8") as stream_out:
            yaml.safe_dump(self.config, stream_out, default_flow_style=False)


    def _write_clean_fasta(self) -> str:
        """
        Write a FASTA in which whitespace (including non-breaking spaces) and 
        illegal characters are replaced with underscores.
        """
        with (
            open(self.input_fasta_path, "r", encoding="utf-8") as fin,
            open(self.nt_path, "w", encoding="utf-8") as fout,
        ):
            for line in fin:
                line = line.strip()
                modified_line = "".join(
                    "_" if c.isspace() or c == "\xc2\xa0" or c == "#" else c
                    for c in line
                )
                fout.write(f"{modified_line}{os.linesep}")

    @property
    def should_do_protein_screening(self) -> bool:
        return not self.config["in_fast_mode"]

    @property
    def should_do_nucleotide_screening(self) -> bool:
        return not (self.config["in_fast_mode"] or self.config["skip_nt_search"])

    @property
    def should_do_benign_screening(self) -> bool:
        return True


class IoValidationError(ValueError):
    """Custom exception for errors when handling input and output with `ScreenIO`."""<|MERGE_RESOLUTION|>--- conflicted
+++ resolved
@@ -31,7 +31,6 @@
     def __init__(self, args: argparse.Namespace):
         # Inputs that do no have a package-level default, since they are specific to each run
         self.db_dir = args.database_dir
-<<<<<<< HEAD
         self.input_fasta_path = args.fasta_file
         output_prefix = args.output_prefix
 
@@ -48,17 +47,6 @@
         self.nt_path = f"{self.input_prefix}.cleaned.fasta"
         self.aa_path = f"{self.input_prefix}.faa"
         self.nc_path = f"{self.input_prefix}.noncoding.fasta"
-=======
-        input_fasta = args.fasta_file
-        
-        # Set up output files
-        self.output_prefix = self.get_output_prefix(input_fasta, args.output_prefix)
-        self.output_screen_file = f"{self.output_prefix}.screen"
-        self.tmp_log = f"{self.output_prefix}.log.tmp"
-
-        # Query
-        self.query: Query = Query(args.fasta_file)
->>>>>>> 1bae3f4e
 
         # Get configuration based on defaults and CLI args (including YAML config if supplied)
         self.config = {}
@@ -74,15 +62,11 @@
             )
             sys.exit(1)
 
-<<<<<<< HEAD
     def setup(self) -> bool:
         """
         Additional setup once the class has been instantiated (i.e. that requires logs).
         """
         # Make sure the number of threads provided by the user makes sense
-=======
-        # Sanity check threads settings
->>>>>>> 1bae3f4e
         if self.config["threads"] > multiprocessing.cpu_count():
             logger.info(
                 "Requested allocated threads [%i] is greater"
@@ -103,7 +87,6 @@
                 " specifying -p (--protein-search-tool) as 'diamond' will have no effect!"
             )
 
-<<<<<<< HEAD
         # Write a clean FASTA that can be used downstream
         self._write_clean_fasta()
         return True
@@ -155,8 +138,6 @@
                     if os.path.isfile(file):
                         os.remove(file)
 
-=======
->>>>>>> 1bae3f4e
     def _read_config(self, args: argparse.Namespace):
         """
         Get the configuration for this screen run.
@@ -262,7 +243,7 @@
                 pass
 
     @staticmethod
-    def get_output_prefix(input_file: str | os.PathLike, prefix_arg="") -> str:
+    def _get_output_prefixes(input_file: str | os.PathLike, prefix_arg="") -> str:
         """
         Returns a prefix that can be used for all output files.
 
