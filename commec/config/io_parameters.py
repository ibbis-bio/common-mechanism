--- conflicted
+++ resolved
@@ -19,6 +19,7 @@
 
 from commec.config.query import Query
 
+
 @dataclass
 class ScreenConfig:
     """
@@ -32,33 +33,28 @@
     skip_nt_search: bool = False
     do_cleanup: bool = False
     diamond_jobs: Optional[int] = None
-<<<<<<< HEAD
-    configuration_yaml_file : str | os.PathLike = "commec-config.yaml"
-
-=======
+    config_yaml_file: str | os.PathLike = "commec-config.yaml"
     force: bool = False
     resume: bool = False
->>>>>>> ab891c81
+
 
 class ScreenIOParameters:
     """
     Container for input settings constructed from arguments to `screen`.
     """
+
     def __init__(self, args: argparse.ArgumentParser):
         # Inputs
         self.config: ScreenConfig = ScreenConfig(
-            args.threads,
-            args.protein_search_tool,
-            args.fast_mode,
-            args.skip_nt_search,
-            args.cleanup,
-            args.diamond_jobs,
-<<<<<<< HEAD
-            args.config_yaml.strip()
-=======
-            args.force,
-            args.resume,
->>>>>>> ab891c81
+            threads=args.threads,
+            protein_search_tool=args.protein_search_tool,
+            in_fast_mode=args.fast_mode,
+            skip_nt_search=args.skip_nt_search,
+            do_cleanup=args.cleanup,
+            diamond_jobs=args.diamond_jobs,
+            config_yaml_file=args.config_yaml.strip(),
+            force=args.force,
+            resume=args.resume,
         )
 
         # Outputs
@@ -74,22 +70,29 @@
         yaml_db_dir_override = self.db_dir if self.db_dir else None
 
         self.yaml_configuration = {}
-        if os.path.exists(self.config.configuration_yaml_file):
-            self.get_configurations_from_yaml(self.config.configuration_yaml_file, yaml_db_dir_override)
+        if os.path.exists(self.config.config_yaml_file):
+            self.get_configurations_from_yaml(
+                self.config.config_yaml_file, yaml_db_dir_override
+            )
         else:
-            print("File not found: " + self.config.configuration_yaml_file)
+            print("File not found: " + self.config.config_yaml_file)
             raise FileNotFoundError(
-                "No configuration yaml was found at " + self.config.configuration_yaml_file + " "
+                "No configuration yaml was found at "
+                + self.config.config_yaml_file
+                + " "
                 "if you are using a custom config file, check the path is correct"
             )
 
         # Check whether a .screen output file already exists.
-        if os.path.exists(self.output_screen_file) and not (self.config.force or self.config.resume):
-            print(f"Screen output {self.output_screen_file} already exists. \n"
-                  "Either use a different output location, or use --force or --resume to override. "
-                  "\nAborting Screen.")
+        if os.path.exists(self.output_screen_file) and not (
+            self.config.force or self.config.resume
+        ):
+            print(
+                f"Screen output {self.output_screen_file} already exists. \n"
+                "Either use a different output location, or use --force or --resume to override. "
+                "\nAborting Screen."
+            )
             sys.exit(1)
-
 
     def setup(self) -> bool:
         """
@@ -121,34 +124,38 @@
         return True
 
     def get_configurations_from_yaml(
-            self,
-            config_filepath : str,
-            base_path_defaut_override : str = None
-        ):
-        """ 
-        Read the contents of a YAML file, to see 
+        self, config_filepath: str, base_path_defaut_override: str = None
+    ):
+        """
+        Read the contents of a YAML file, to see
         if it contains information to override configuration.
         TODO: Candidate for future yaml/json io refactor in future.
         """
         config = None
         try:
-            with open(config_filepath, 'r', encoding="utf-8") as file:
+            with open(config_filepath, "r", encoding="utf-8") as file:
                 config = yaml.safe_load(file)
         except ParserError as e:
-            print(f"A configuration.yaml file was found ({config_filepath}) "
-                   "but was invalid as a yaml file:\n",e)
+            print(
+                f"A configuration.yaml file was found ({config_filepath}) "
+                "but was invalid as a yaml file:\n",
+                e,
+            )
             return {}
 
         # Override the protein search tool with the one set by the config file.
         if config["databases"]["regulated_protein"]["protein_search_tool"]:
-            self.config.protein_search_tool = config["databases"]["regulated_protein"]["protein_search_tool"]
+            self.config.protein_search_tool = config["databases"]["regulated_protein"][
+                "protein_search_tool"
+            ]
 
         # Extract base paths for substitution
         base_paths = {}
         try:
-            base_paths = config['base_paths']
+            base_paths = config["base_paths"]
             if base_path_defaut_override:
                 base_paths["default"] = base_path_defaut_override
+
             # Function to recursively replace placeholders
             def recursive_format(d, base_paths):
                 if isinstance(d, dict):
