#!/usr/bin/env python3
# Copyright (c) 2021-2024 International Biosecurity and Biosafety Initiative for Science
"""
Script that checks the output from hmmscan and prints to screen the results

Usage:
 python check_biorisk.py -i INPUT.biorisk.hmmscan -d databases/biorisk_db/ 
"""
import logging
import os
import pandas as pd
<<<<<<< HEAD
from commec.tools.hmmer import readhmmer, trimhmmer, HmmerHandler
from commec.utils.benchmark import benchmark

from commec.config.json_io import (
    ScreenData,
    HitDescription,
    CommecScreenStep,
    CommecRecommendation,
    CommecScreenStepRecommendation,
=======
from commec.tools.hmmer import readhmmer, remove_overlaps, recalculate_hmmer_query_coordinates, append_nt_querylength_info, HmmerHandler
from commec.config.query import Query
from commec.config.result import (
    ScreenResult,
    HitResult,
    ScreenStep,
    ScreenStatus,
    HitScreenStatus,
>>>>>>> 5222c5f6
    MatchRange,
    compare
)

<<<<<<< HEAD
@benchmark
def update_biorisk_data_from_database(search_handle : HmmerHandler, data : ScreenData):
=======
def _guess_domain(search_string : str) -> str:
    """ 
    Given a string description, try to determine 
    which domain of life this has come from. Temporary work around
    until we can retrieve this data directly from biorisk outputs.
    """
    def contains(search_string : str, search_terms):
        for token in search_terms:
            if search_string.find(token) == -1:
                continue
            return True
        return False

    search_token = search_string.lower()
    if contains(search_token, ["vir", "capsid", "RNA Polymerase"]):
        return "Virus"
    if contains(search_token, ["cillus","bact","coccus","phila","ella","cocci","coli"]):
        return "Bacteria"
    if contains(search_token, ["eukary","nucleus","sona","odium","myces"]):
        return "Eukaryote"
    return "not assigned"

def update_biorisk_data_from_database(search_handle : HmmerHandler, data : ScreenResult, queries : dict[str, Query]):
>>>>>>> 5222c5f6
    """
    Takes an input database, reads its outputs, and updates the input data to contain
    biorisk hits from the database. Also requires passing of the biorisk annotations CSV file.
    Inputs:
        search : search_handle - The handler which has performed a search on a database.
        biorisk_annotations_csv_file : str - directory/filename of the biorisk annotations provided by Commec.
        data : ScreenResult - The ScreenResult to be updated with information from database, interpeted as Biorisks.
    """
    # Check for annocations.csv, as well as whether the 
    logging.debug("Directory: %s", search_handle.db_directory)
    logging.debug("Directory/file: %s", search_handle.db_file)
    #logging.debug("Directory/file: %s", search_handle.db_file)
    hmm_folder_csv = os.path.join(search_handle.db_directory,"biorisk_annotations.csv")
    if not os.path.exists(hmm_folder_csv):
        logging.error("\t...biorisk_annotations.csv does not exist\n %s", hmm_folder_csv)
        return
    if not search_handle.check_output():
        logging.error("\t...database output file does not exist\n %s", search_handle.out_file)
        return
    if search_handle.is_empty(search_handle.out_file):
        logging.error("\t...ERROR: biorisk search results empty\n")
        return

    for query in data.queries.values():
        query.recommendation.biorisk_status = ScreenStatus.PASS

    if not search_handle.has_hits(search_handle.out_file):
        return 0

    # Read in Output, and parse.
    hmmer : pd.DataFrame = readhmmer(search_handle.out_file)
    keep1 = [i for i, x in enumerate(hmmer['E-value']) if x < 1e-20]
    hmmer = hmmer.iloc[keep1,:]
    
    append_nt_querylength_info(hmmer, queries)
    recalculate_hmmer_query_coordinates(hmmer)
    hmmer = remove_overlaps(hmmer)

    # Read in annotations.
    lookup : pd.DataFrame = pd.read_csv(hmm_folder_csv)
    lookup.fillna(False, inplace=True)

    # Append description, and must_flag columns from annotations:
    hmmer['description'] = ''
    hmmer['Must flag'] = False
    hmmer = hmmer.reset_index(drop=True)
    for model in range(hmmer.shape[0]):
        name_index = [i for i, x in enumerate([lookup['ID'] == hmmer['target name'][model]][0]) if x]
        hmmer.loc[model, 'description'] = lookup.iloc[name_index[0], 1]
        hmmer.loc[model, 'Must flag'] = lookup.iloc[name_index[0], 2]

    # Update the data state to capture the outputs from biorisk search:
    unique_queries = hmmer['query name'].unique()
    for affected_query in unique_queries:

        biorisk_overall : ScreenStatus = ScreenStatus.PASS

        query_data = data.get_query(affected_query)
        if not query_data:
            logging.error("Query during hmmscan could not be found! [%s]", affected_query)
            continue

        # Grab a list of unique queries, and targets for iteration.
        unique_query_data : pd.DataFrame = hmmer[hmmer['query name'] == affected_query]
        unique_targets = unique_query_data['target name'].unique()

        for affected_target in unique_targets:
            unique_target_data : pd.DataFrame = unique_query_data[unique_query_data['target name'] == affected_target]
            target_description = ", ".join(set(unique_target_data['description'])) # First should be unique.
            must_flag = unique_target_data['Must flag'].iloc[0] # First should be unique.
            match_ranges = []
            for _, region in unique_target_data.iterrows():
                match_range = MatchRange(
                    float(region['E-value']),
                    int(region['hmm from']), int(region['hmm to']),
                    int(region['q. start']), int(region['q. end'])
                )
                match_ranges.append(match_range)

            target_recommendation : ScreenStatus = ScreenStatus.FLAG if must_flag > 0 else ScreenStatus.WARN

            biorisk_overall = compare(target_recommendation, biorisk_overall)

            hit_data : HitResult = query_data.get_hit(affected_target)
            if hit_data:
                hit_data.ranges.extend(match_ranges)
                continue

            regulation_str : str = "Regulated Gene" if must_flag else "Virulance Factor"
            
            domain : str = _guess_domain(""+str(affected_target)+target_description)
            
            new_hit : HitResult = HitResult(
                HitScreenStatus(
                    target_recommendation,
                    ScreenStep.BIORISK
                ),
                affected_target,
                target_description,
                match_ranges,
                {"domain" : [domain],"regulated":[regulation_str]},
            )
            query_data.hits[affected_target] = new_hit

        # Update the recommendation for this query for biorisk.
        query_data.recommendation.biorisk_status = biorisk_overall

<<<<<<< HEAD
@benchmark
def check_biorisk(hmmscan_input_file : str, biorisk_annotations_directory : str):
=======
def check_biorisk(hmmscan_input_file : str, biorisk_annotations_directory : str, queries : dict[str,Query]):
>>>>>>> 5222c5f6
    """
    LEGACY .screen output content.

    Checks an HMM scan output, and parses it for biorisks, according to those found in the biorisk_annotations.csv.
    INPUTS:
        - hmmscan_input_file - the file output from hmmscan, containing information about potential hits.
        - hmm_folder - the directory containing biorisk_annotations.csv
    """

    # check input files
    hmm_folder_csv = biorisk_annotations_directory + "/biorisk_annotations.csv"
    if not os.path.exists(hmmscan_input_file):
        logging.error("\t...input file does not exist\n")
        return 1
    if not os.path.exists(hmm_folder_csv):
        logging.error("\t...biorisk_annotations.csv does not exist\n" + hmm_folder_csv)
        return 1

    #Specify input file and read in database file
    lookup = pd.read_csv(hmm_folder_csv)
    lookup.fillna(False, inplace=True)

    # read in HMMER output and check for valid hits
    if HmmerHandler.is_empty(hmmscan_input_file):
        logging.info("\t...ERROR: biorisk search results empty\n")
        return 0

    if not HmmerHandler.has_hits(hmmscan_input_file):
        logging.info("\t\t --> Biorisks: no hits detected, PASS\n")
        return 0

    hmmer = readhmmer(hmmscan_input_file)

    keep1 = [i for i, x in enumerate(hmmer["E-value"]) if x < 1e-20]
    hmmer = hmmer.iloc[keep1, :]

    # Recalculate hit ranges into query based nucleotide coordinates, and trim overlaps.
    append_nt_querylength_info(hmmer, queries)
    recalculate_hmmer_query_coordinates(hmmer)
    hmmer = remove_overlaps(hmmer)

    hmmer["description"] = ""
    hmmer["Must flag"] = False
    hmmer = hmmer.reset_index(drop=True)

    for model in range(hmmer.shape[0]):
        name_index = [i for i, x in enumerate([lookup['ID'] == hmmer['target name'][model]][0]) if x]
        hmmer.loc[model, 'description'] = lookup.iloc[name_index[0], 1]
        hmmer.loc[model, 'Must flag'] = lookup.iloc[name_index[0], 2]

    if hmmer.shape[0] == 0:
        logging.info("\t\t --> Biorisks: no significant hits detected, PASS\n")
        return

    if sum(hmmer["Must flag"]) > 0:
        for region in hmmer.index[hmmer["Must flag"] != 0]:
            if hmmer["ali from"][region] > hmmer["qlen"][region]:
                hmmer["ali from"][region] = divmod(
                    hmmer["ali from"][region], hmmer["qlen"][region]
                )[0]
                hmmer["ali to"][region] = divmod(
                    hmmer["ali to"][region], hmmer["qlen"][region]
                )[0]
            logging.info(
                "\t\t --> Biorisks: Regulated gene in bases "
                + str(hmmer["q. start"][region])
                + " to "
                + str(hmmer["q. end"][region])
                + ": FLAG\n\t\t     Gene: "
                + ", ".join(set(hmmer["description"][hmmer["Must flag"] == True]))
                + "\n"
            )

    else:
        logging.info("\t\t --> Biorisks: Regulated genes not found, PASS\n")
        return 0

    if sum(hmmer["Must flag"]) != hmmer.shape[0]:
        for region in hmmer.index[hmmer["Must flag"] == 0]:
            logging.info(
                "\t\t --> Virulence factor found in bases "
                + str(hmmer["q. start"][region])
                + " to "
                + str(hmmer["q. end"][region])
                + ", WARNING\n\t\t     Gene: "
                + ", ".join(set(hmmer["description"][hmmer["Must flag"] == False]))
                + "\n"
            )

    return 0
<|MERGE_RESOLUTION|>--- conflicted
+++ resolved
@@ -9,34 +9,19 @@
 import logging
 import os
 import pandas as pd
-<<<<<<< HEAD
-from commec.tools.hmmer import readhmmer, trimhmmer, HmmerHandler
-from commec.utils.benchmark import benchmark
-
-from commec.config.json_io import (
-    ScreenData,
-    HitDescription,
-    CommecScreenStep,
-    CommecRecommendation,
-    CommecScreenStepRecommendation,
-=======
 from commec.tools.hmmer import readhmmer, remove_overlaps, recalculate_hmmer_query_coordinates, append_nt_querylength_info, HmmerHandler
 from commec.config.query import Query
+from commec.utils.benchmark import benchmark
 from commec.config.result import (
     ScreenResult,
     HitResult,
     ScreenStep,
     ScreenStatus,
     HitScreenStatus,
->>>>>>> 5222c5f6
     MatchRange,
     compare
 )
 
-<<<<<<< HEAD
-@benchmark
-def update_biorisk_data_from_database(search_handle : HmmerHandler, data : ScreenData):
-=======
 def _guess_domain(search_string : str) -> str:
     """ 
     Given a string description, try to determine 
@@ -59,8 +44,8 @@
         return "Eukaryote"
     return "not assigned"
 
+@benchmark
 def update_biorisk_data_from_database(search_handle : HmmerHandler, data : ScreenResult, queries : dict[str, Query]):
->>>>>>> 5222c5f6
     """
     Takes an input database, reads its outputs, and updates the input data to contain
     biorisk hits from the database. Also requires passing of the biorisk annotations CSV file.
@@ -168,12 +153,8 @@
         # Update the recommendation for this query for biorisk.
         query_data.recommendation.biorisk_status = biorisk_overall
 
-<<<<<<< HEAD
 @benchmark
-def check_biorisk(hmmscan_input_file : str, biorisk_annotations_directory : str):
-=======
 def check_biorisk(hmmscan_input_file : str, biorisk_annotations_directory : str, queries : dict[str,Query]):
->>>>>>> 5222c5f6
     """
     LEGACY .screen output content.
 
