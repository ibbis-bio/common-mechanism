#!/usr/bin/env python3
# Copyright (c) 2021-2024 International Biosecurity and Biosafety Initiative for Science
"""
Script that checks the output from hmmscan and prints to screen the results

Usage:
 python check_biorisk.py -i INPUT.biorisk.hmmscan -d databases/biorisk_db/ 
"""
import logging
import os
import sys
import argparse
import pandas as pd
<<<<<<< HEAD
from commec.tools.hmmer import readhmmer, trimhmmer, HmmerHandler
from commec.config.json_io import (
    ScreenData,
    HitDescription,
    CommecScreenStep,
    CommecRecommendation,
    CommecScreenStepRecommendation,
    MatchRange,
    guess_domain,
    compare
)

def update_biorisk_data_from_database(search_handle : HmmerHandler, data : ScreenData):
    """
    Takes an input database, reads its outputs, and updates the input data to contain
    biorisk hits from the database. Also requires passing of the biorisk annotations CSV file.
    Inputs:
        search : search_handle - The handler which has performed a search on a database.
        biorisk_annotations_csv_file : str - directory/filename of the biorisk annotations provided by Commec.
        data : ScreenData - The ScreenData to be updated with information from database, interpeted as Biorisks.
    """
    # Check for annocations.csv, as well as whether the 
    logging.debug("Directory: %s", search_handle.db_directory)
    logging.debug("Directory/file: %s", search_handle.db_file)
    #logging.debug("Directory/file: %s", search_handle.db_file)
    hmm_folder_csv = os.path.join(search_handle.db_directory,"biorisk_annotations.csv")
    if not os.path.exists(hmm_folder_csv):
        logging.error("\t...biorisk_annotations.csv does not exist\n %s", hmm_folder_csv)
        return
    if not search_handle.check_output():
        logging.error("\t...database output file does not exist\n %s", search_handle.out_file)
        return
    if search_handle.is_empty(search_handle.out_file):
        logging.error("\t...ERROR: biorisk search results empty\n")
        return

    for query in data.queries:
        query.recommendation.biorisk_screen = CommecRecommendation.PASS

    if not search_handle.has_hits(search_handle.out_file):
        return 0

    # Read in Output, and parse.
    hmmer : pd.DataFrame = readhmmer(search_handle.out_file)
    keep1 = [i for i, x in enumerate(hmmer['E-value']) if x < 1e-20]
    hmmer = hmmer.iloc[keep1,:]
    hmmer = trimhmmer(hmmer)

    # Read in annotations.
    lookup : pd.DataFrame = pd.read_csv(hmm_folder_csv)
    lookup.fillna(False, inplace=True)

    # Append description, and must_flag columns from annotations:
    hmmer['description'] = ''
    hmmer['Must flag'] = False
    hmmer = hmmer.reset_index(drop=True)
    for model in range(hmmer.shape[0]):
        name_index = [i for i, x in enumerate([lookup['ID'] == hmmer['target name'][model]][0]) if x]
        hmmer.loc[model, 'description'] = lookup.iloc[name_index[0], 1]
        hmmer.loc[model, 'Must flag'] = lookup.iloc[name_index[0], 2]

    # Update the data state to capture the outputs from biorisk search:
    unique_queries = hmmer['query name'].unique()
    for affected_query in unique_queries:

        biorisk_overall : CommecRecommendation = CommecRecommendation.PASS

        query_data = data.get_query(affected_query)
        if not query_data:
            logging.error("Query during hmmscan could not be found! [%s]", affected_query)
            continue

        # Grab a list of unique queries, and targets for iteration.
        unique_query_data : pd.DataFrame = hmmer[hmmer['query name'] == affected_query]
        unique_targets = unique_query_data['target name'].unique()

        for affected_target in unique_targets:
            unique_target_data : pd.DataFrame = unique_query_data[unique_query_data['target name'] == affected_target]
            target_description = ", ".join(set(unique_target_data['description'])) # First should be unique.
            must_flag = unique_target_data['Must flag'].iloc[0] # First should be unique.
            match_ranges = []
            for _, region in unique_target_data.iterrows():
                match_range = MatchRange(
                    float(region['E-value']),
                    int(region['hmm from']), int(region['hmm to']),
                    int(region['ali from']), int(region['ali to'])
                )
                match_ranges.append(match_range)

            target_recommendation : CommecRecommendation = CommecRecommendation.FLAG if must_flag > 0 else CommecRecommendation.WARN

            biorisk_overall = compare(target_recommendation, biorisk_overall)

            hit_data : HitDescription = query_data.get_hit(affected_target)
            if hit_data:
                hit_data.ranges.extend(match_ranges)
                continue

            regulation_str : str = "Regulated Gene" if must_flag else "Virulance Factor"
            
            domain : str = guess_domain(""+str(affected_target)+target_description)
            
            new_hit : HitDescription = HitDescription(
                CommecScreenStepRecommendation(
                    target_recommendation,
                    CommecScreenStep.BIORISK
                ),
                affected_target,
                target_description,
                match_ranges,
                {"domain" : [domain],"regulated":[regulation_str]},
            )
            query_data.hits.append(new_hit)

        # Update the recommendation for this query for biorisk.
        query_data.recommendation.biorisk_screen = biorisk_overall
=======
from commec.tools.hmmer import (
    readhmmer,
    remove_overlaps,
    recalculate_hmmer_query_coordinates,
    HmmerHandler)
>>>>>>> e357763f

def check_biorisk(hmmscan_input_file : str, biorisk_annotations_directory : str):
    """
    Checks an HMM scan output, and parses it for biorisks, according to those found in the biorisk_annotations.csv.
    INPUTS:
        - hmmscan_input_file - the file output from hmmscan, containing information about potential hits.
        - hmm_folder - the directory containing biorisk_annotations.csv
    """

    # check input files
    hmm_folder_csv = biorisk_annotations_directory + "/biorisk_annotations.csv"
    if not os.path.exists(hmmscan_input_file):
        logging.error("\t...input file does not exist\n")
        return 1
    if not os.path.exists(hmm_folder_csv):
        logging.error("\t...biorisk_annotations.csv does not exist\n" + hmm_folder_csv)
        return 1

    #Specify input file and read in database file
    lookup = pd.read_csv(hmm_folder_csv)
    lookup.fillna(False, inplace=True)

    # read in HMMER output and check for valid hits
    if HmmerHandler.is_empty(hmmscan_input_file):
        logging.info("\t...ERROR: biorisk search results empty\n")
        return 0

    if not HmmerHandler.has_hits(hmmscan_input_file):
        logging.info("\t\t --> Biorisks: no hits detected, PASS\n")
        return 0

    hmmer = readhmmer(hmmscan_input_file)
<<<<<<< HEAD
    keep1 = [i for i, x in enumerate(hmmer['E-value']) if x < 1e-20]
    hmmer = hmmer.iloc[keep1,:]
    hmmer = trimhmmer(hmmer)
    hmmer['description'] = ''
    hmmer['Must flag'] = False
=======

    keep1 = [i for i, x in enumerate(hmmer["E-value"]) if x < 1e-20]
    hmmer = hmmer.iloc[keep1, :]

    # Recalculate hit ranges into query based nucleotide coordinates, and trim overlaps.
    recalculate_hmmer_query_coordinates(hmmer, 1)
    hmmer = remove_overlaps(hmmer)

    hmmer["description"] = ""
    hmmer["Must flag"] = False
>>>>>>> e357763f
    hmmer = hmmer.reset_index(drop=True)

    for model in range(hmmer.shape[0]):
        name_index = [i for i, x in enumerate([lookup['ID'] == hmmer['target name'][model]][0]) if x]
        hmmer.loc[model, 'description'] = lookup.iloc[name_index[0], 1]
        hmmer.loc[model, 'Must flag'] = lookup.iloc[name_index[0], 2]

    if hmmer.shape[0] == 0:
        logging.info("\t\t --> Biorisks: no significant hits detected, PASS\n")
<<<<<<< HEAD
        return 0
    
    if sum(hmmer['Must flag']) == 0:
        logging.info("\t\t --> Biorisks: Regulated genes not found, PASS\n")
        return 0

    if sum(hmmer['Must flag']) > 0:
        for region in hmmer.index[hmmer['Must flag'] != 0]:
            if hmmer['ali from'][region] > hmmer['qlen'][region]:
                hmmer['ali from'][region] = divmod(hmmer['ali from'][region], hmmer['qlen'][region])[0]
                hmmer['ali to'][region] = divmod(hmmer['ali to'][region], hmmer['qlen'][region])[0]

            logging.info("\t\t --> Biorisks: Regulated gene in bases " + str(hmmer['ali from'][region]) +
                            " to " + str(hmmer['ali to'][region]) + 
                            ": FLAG\n\t\t     Gene: " + 
                            ", ".join(set(hmmer['description'][hmmer['Must flag'] == True])) + "\n")

    if sum(hmmer['Must flag']) != hmmer.shape[0]:
        for region in hmmer.index[hmmer['Must flag'] == 0]:
            logging.info("\t\t --> Virulence factor found in bases " + str(hmmer['ali from'][region]) +
                                " to " + str(hmmer['ali to'][region]) +
                                ", WARNING\n\t\t     Gene: " +
                                ", ".join(set(hmmer['description'][hmmer['Must flag'] == False])) + "\n")
=======
        return

    if sum(hmmer["Must flag"]) > 0:
        for region in hmmer.index[hmmer["Must flag"] != 0]:
            if hmmer["ali from"][region] > hmmer["qlen"][region]:
                hmmer["ali from"][region] = divmod(
                    hmmer["ali from"][region], hmmer["qlen"][region]
                )[0]
                hmmer["ali to"][region] = divmod(
                    hmmer["ali to"][region], hmmer["qlen"][region]
                )[0]
            logging.info(
                "\t\t --> Biorisks: Regulated gene in bases "
                + str(hmmer["q. start"][region])
                + " to "
                + str(hmmer["q. end"][region])
                + ": FLAG\n\t\t     Gene: "
                + ", ".join(set(hmmer["description"][hmmer["Must flag"] == True]))
                + "\n"
            )

    else:
        logging.info("\t\t --> Biorisks: Regulated genes not found, PASS\n")

    if sum(hmmer["Must flag"]) != hmmer.shape[0]:
        for region in hmmer.index[hmmer["Must flag"] == 0]:
            logging.info(
                "\t\t --> Virulence factor found in bases "
                + str(hmmer["q. start"][region])
                + " to "
                + str(hmmer["q. end"][region])
                + ", WARNING\n\t\t     Gene: "
                + ", ".join(set(hmmer["description"][hmmer["Must flag"] == False]))
                + "\n"
            )
>>>>>>> e357763f

    return 0

def main():
    '''
    Wrapper for parsing arguments direction to check_biorisk if called as main.
    '''
    parser = argparse.ArgumentParser()
    parser.add_argument("-i","--input", dest="in_file",
        required=True, help="Input file - hmmscan output file")
    parser.add_argument("-d","--database", dest="db",
        required=True, help="HMM folder (must contain biorisk_annotations.csv)")
    parser.add_argument("-o","--out", dest="output_json",
        required=True,help="output_json_filepath")
    args = parser.parse_args()

    # Set up logging
    logging.basicConfig(
        level=logging.INFO,
        format="%(message)s",
        handlers=[logging.StreamHandler(sys.stdout)],
    )
    logging.basicConfig(
        level=logging.DEBUG,
        format="%(message)s",
        handlers=[logging.StreamHandler(sys.stderr)],
    )

    return_value = check_biorisk(args.in_file, args.db)
    return return_value

if __name__ == "__main__":
    main()<|MERGE_RESOLUTION|>--- conflicted
+++ resolved
@@ -11,7 +11,6 @@
 import sys
 import argparse
 import pandas as pd
-<<<<<<< HEAD
 from commec.tools.hmmer import readhmmer, trimhmmer, HmmerHandler
 from commec.config.json_io import (
     ScreenData,
@@ -24,119 +23,8 @@
     compare
 )
 
-def update_biorisk_data_from_database(search_handle : HmmerHandler, data : ScreenData):
-    """
-    Takes an input database, reads its outputs, and updates the input data to contain
-    biorisk hits from the database. Also requires passing of the biorisk annotations CSV file.
-    Inputs:
-        search : search_handle - The handler which has performed a search on a database.
-        biorisk_annotations_csv_file : str - directory/filename of the biorisk annotations provided by Commec.
-        data : ScreenData - The ScreenData to be updated with information from database, interpeted as Biorisks.
-    """
-    # Check for annocations.csv, as well as whether the 
-    logging.debug("Directory: %s", search_handle.db_directory)
-    logging.debug("Directory/file: %s", search_handle.db_file)
-    #logging.debug("Directory/file: %s", search_handle.db_file)
-    hmm_folder_csv = os.path.join(search_handle.db_directory,"biorisk_annotations.csv")
-    if not os.path.exists(hmm_folder_csv):
-        logging.error("\t...biorisk_annotations.csv does not exist\n %s", hmm_folder_csv)
-        return
-    if not search_handle.check_output():
-        logging.error("\t...database output file does not exist\n %s", search_handle.out_file)
-        return
-    if search_handle.is_empty(search_handle.out_file):
-        logging.error("\t...ERROR: biorisk search results empty\n")
-        return
 
-    for query in data.queries:
-        query.recommendation.biorisk_screen = CommecRecommendation.PASS
-
-    if not search_handle.has_hits(search_handle.out_file):
-        return 0
-
-    # Read in Output, and parse.
-    hmmer : pd.DataFrame = readhmmer(search_handle.out_file)
-    keep1 = [i for i, x in enumerate(hmmer['E-value']) if x < 1e-20]
-    hmmer = hmmer.iloc[keep1,:]
-    hmmer = trimhmmer(hmmer)
-
-    # Read in annotations.
-    lookup : pd.DataFrame = pd.read_csv(hmm_folder_csv)
-    lookup.fillna(False, inplace=True)
-
-    # Append description, and must_flag columns from annotations:
-    hmmer['description'] = ''
-    hmmer['Must flag'] = False
-    hmmer = hmmer.reset_index(drop=True)
-    for model in range(hmmer.shape[0]):
-        name_index = [i for i, x in enumerate([lookup['ID'] == hmmer['target name'][model]][0]) if x]
-        hmmer.loc[model, 'description'] = lookup.iloc[name_index[0], 1]
-        hmmer.loc[model, 'Must flag'] = lookup.iloc[name_index[0], 2]
-
-    # Update the data state to capture the outputs from biorisk search:
-    unique_queries = hmmer['query name'].unique()
-    for affected_query in unique_queries:
-
-        biorisk_overall : CommecRecommendation = CommecRecommendation.PASS
-
-        query_data = data.get_query(affected_query)
-        if not query_data:
-            logging.error("Query during hmmscan could not be found! [%s]", affected_query)
-            continue
-
-        # Grab a list of unique queries, and targets for iteration.
-        unique_query_data : pd.DataFrame = hmmer[hmmer['query name'] == affected_query]
-        unique_targets = unique_query_data['target name'].unique()
-
-        for affected_target in unique_targets:
-            unique_target_data : pd.DataFrame = unique_query_data[unique_query_data['target name'] == affected_target]
-            target_description = ", ".join(set(unique_target_data['description'])) # First should be unique.
-            must_flag = unique_target_data['Must flag'].iloc[0] # First should be unique.
-            match_ranges = []
-            for _, region in unique_target_data.iterrows():
-                match_range = MatchRange(
-                    float(region['E-value']),
-                    int(region['hmm from']), int(region['hmm to']),
-                    int(region['ali from']), int(region['ali to'])
-                )
-                match_ranges.append(match_range)
-
-            target_recommendation : CommecRecommendation = CommecRecommendation.FLAG if must_flag > 0 else CommecRecommendation.WARN
-
-            biorisk_overall = compare(target_recommendation, biorisk_overall)
-
-            hit_data : HitDescription = query_data.get_hit(affected_target)
-            if hit_data:
-                hit_data.ranges.extend(match_ranges)
-                continue
-
-            regulation_str : str = "Regulated Gene" if must_flag else "Virulance Factor"
-            
-            domain : str = guess_domain(""+str(affected_target)+target_description)
-            
-            new_hit : HitDescription = HitDescription(
-                CommecScreenStepRecommendation(
-                    target_recommendation,
-                    CommecScreenStep.BIORISK
-                ),
-                affected_target,
-                target_description,
-                match_ranges,
-                {"domain" : [domain],"regulated":[regulation_str]},
-            )
-            query_data.hits.append(new_hit)
-
-        # Update the recommendation for this query for biorisk.
-        query_data.recommendation.biorisk_screen = biorisk_overall
-=======
-from commec.tools.hmmer import (
-    readhmmer,
-    remove_overlaps,
-    recalculate_hmmer_query_coordinates,
-    HmmerHandler)
->>>>>>> e357763f
-
-def check_biorisk(hmmscan_input_file : str, biorisk_annotations_directory : str):
+def check_biorisk(hmmscan_input_file: str, biorisk_annotations_directory: str):
     """
     Checks an HMM scan output, and parses it for biorisks, according to those found in the biorisk_annotations.csv.
     INPUTS:
@@ -167,13 +55,6 @@
         return 0
 
     hmmer = readhmmer(hmmscan_input_file)
-<<<<<<< HEAD
-    keep1 = [i for i, x in enumerate(hmmer['E-value']) if x < 1e-20]
-    hmmer = hmmer.iloc[keep1,:]
-    hmmer = trimhmmer(hmmer)
-    hmmer['description'] = ''
-    hmmer['Must flag'] = False
-=======
 
     keep1 = [i for i, x in enumerate(hmmer["E-value"]) if x < 1e-20]
     hmmer = hmmer.iloc[keep1, :]
@@ -184,7 +65,6 @@
 
     hmmer["description"] = ""
     hmmer["Must flag"] = False
->>>>>>> e357763f
     hmmer = hmmer.reset_index(drop=True)
 
     for model in range(hmmer.shape[0]):
@@ -194,31 +74,6 @@
 
     if hmmer.shape[0] == 0:
         logging.info("\t\t --> Biorisks: no significant hits detected, PASS\n")
-<<<<<<< HEAD
-        return 0
-    
-    if sum(hmmer['Must flag']) == 0:
-        logging.info("\t\t --> Biorisks: Regulated genes not found, PASS\n")
-        return 0
-
-    if sum(hmmer['Must flag']) > 0:
-        for region in hmmer.index[hmmer['Must flag'] != 0]:
-            if hmmer['ali from'][region] > hmmer['qlen'][region]:
-                hmmer['ali from'][region] = divmod(hmmer['ali from'][region], hmmer['qlen'][region])[0]
-                hmmer['ali to'][region] = divmod(hmmer['ali to'][region], hmmer['qlen'][region])[0]
-
-            logging.info("\t\t --> Biorisks: Regulated gene in bases " + str(hmmer['ali from'][region]) +
-                            " to " + str(hmmer['ali to'][region]) + 
-                            ": FLAG\n\t\t     Gene: " + 
-                            ", ".join(set(hmmer['description'][hmmer['Must flag'] == True])) + "\n")
-
-    if sum(hmmer['Must flag']) != hmmer.shape[0]:
-        for region in hmmer.index[hmmer['Must flag'] == 0]:
-            logging.info("\t\t --> Virulence factor found in bases " + str(hmmer['ali from'][region]) +
-                                " to " + str(hmmer['ali to'][region]) +
-                                ", WARNING\n\t\t     Gene: " +
-                                ", ".join(set(hmmer['description'][hmmer['Must flag'] == False])) + "\n")
-=======
         return
 
     if sum(hmmer["Must flag"]) > 0:
@@ -242,6 +97,7 @@
 
     else:
         logging.info("\t\t --> Biorisks: Regulated genes not found, PASS\n")
+        return 0
 
     if sum(hmmer["Must flag"]) != hmmer.shape[0]:
         for region in hmmer.index[hmmer["Must flag"] == 0]:
@@ -254,7 +110,6 @@
                 + ", ".join(set(hmmer["description"][hmmer["Must flag"] == False]))
                 + "\n"
             )
->>>>>>> e357763f
 
     return 0
 
