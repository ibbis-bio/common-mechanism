#!/usr/bin/env python3
# Copyright (c) 2021-2024 International Biosecurity and Biosafety Initiative for Science
"""
Script that checks the output from hmmscan and prints to screen the results

Usage:
 python check_biorisk.py -i INPUT.biorisk.hmmscan -d databases/biorisk_db/ 
"""
import logging
import os
import pandas as pd
from commec.config.query import Query
from commec.tools.hmmer import (
    readhmmer,
    remove_overlaps,
    recalculate_hmmer_query_coordinates,
    append_nt_querylength_info,
    HmmerHandler
)
from commec.config.result import (
    ScreenResult,
    HitResult,
    ScreenStep,
    ScreenStatus,
    HitScreenStatus,
    MatchRange,
    compare
)

logger = logging.getLogger(__name__)

def _guess_domain(search_string : str) -> str:
    """ 
    Given a string description, try to determine 
    which domain of life this has come from. Temporary work around
    until we can retrieve this data directly from biorisk outputs.
    """
    def contains(search_string : str, search_terms):
        for token in search_terms:
            if search_string.find(token) == -1:
                continue
            return True
        return False

    search_token = search_string.lower()
    if contains(search_token, ["vir", "capsid", "RNA Polymerase"]):
        logger.debug("Determined virus from \"%s\"", search_string)
        return "Virus"
    if contains(search_token, ["cillus","bact","coccus","phila","ella","cocci","coli"]):
        logger.debug("Determined bacteria from \"%s\"", search_string)
        return "Bacteria"
    if contains(search_token, ["eukary","nucleus","sona","odium","myces"]):
        logger.debug("Determined Eukaryote from \"%s\"", search_string)
        return "Eukaryote"
    logger.debug("Could not guess domain from \"%s\"", search_string)
    return "not assigned"

def parse_biorisk_hits(search_handler : HmmerHandler,
                                      biorisk_annotations_file : str | os.PathLike,
                                      data : ScreenResult,
                                      queries : dict[str, Query]):
    """
    Takes an input database, reads its outputs, and updates the input data to contain
    biorisk hits from the database. Also requires passing of the biorisk annotations CSV file.
    Inputs:
        search : search_handler - The handler which has performed a search on a database.
        biorisk_annotations_csv_file : str - directory/filename of the biorisk annotations provided by Commec.
        data : ScreenResult - The ScreenResult to be updated with information from database, interpeted as Biorisks.
    """
    logger.debug("Starting Update Biorisk data from database...")
    logger.debug("Directory: %s", search_handler.db_directory)
    logger.debug("Directory/file: %s", search_handler.db_file)

    hmm_folder_csv = biorisk_annotations_file
    if not os.path.exists(hmm_folder_csv):
        logger.error("\t...biorisk_annotations.csv does not exist\n %s", hmm_folder_csv)
        return 1
<<<<<<< HEAD
    if not search_handler.check_output():
        logger.error("\t...database output file does not exist\n %s", search_handler.out_file)
=======
    if not search_handle.validate_output():
        logger.error("\t...database output file does not exist\n %s", search_handle.out_file)
>>>>>>> 608262c4
        return 1
    if search_handler.is_empty(search_handler.out_file):
        logger.error("\t...ERROR: biorisk search results empty\n")
        return 1

    # We delay non-debug logging to sort messages via query.
    log_container = {key : [] for key in data.queries.keys()}

    for query in data.queries.values():
        query.status.set_step_status(ScreenStep.BIORISK, ScreenStatus.PASS)

    if not search_handler.has_hits(search_handler.out_file):
        return 0

    # Read in Output, and parse.
    hmmer : pd.DataFrame = readhmmer(search_handler.out_file)
    logger.debug("Biorisk Import: shape: %s preview:\n%s", hmmer.shape, hmmer.head())
    keep1 = [i for i, x in enumerate(hmmer['E-value']) if x < 1e-20]
    hmmer = hmmer.iloc[keep1,:]
    logger.debug("Biorisk Filterd by E-Value: shape: %s preview:\n%s", 
                 hmmer.shape, hmmer.head())
    append_nt_querylength_info(hmmer, queries)
    logger.debug("Appended Query NT length: shape: %s preview:\n%s", 
                 hmmer.shape, hmmer[["query name","nt_qlen"]].head())
    recalculate_hmmer_query_coordinates(hmmer)
    logger.debug("Recalculated AA to NT coords: shape: %s preview:\n%s", 
                 hmmer.shape, hmmer[["ali from","ali to","q. start","q. end"]].head())
    hmmer = remove_overlaps(hmmer)
    logger.debug("Removed overlaps: shape: %s preview:\n%s", hmmer.shape, hmmer.head())

    # Read in annotations.
    lookup : pd.DataFrame = pd.read_csv(hmm_folder_csv)
    lookup.fillna(False, inplace=True)

    # Append description, and must_flag columns from annotations:
    hmmer['description'] = ''
    hmmer['Must flag'] = False
    hmmer = hmmer.reset_index(drop=True)
    for model in range(hmmer.shape[0]):
        name_index = [i for i, x in enumerate([lookup['ID'] == hmmer['target name'][model]][0]) if x]
        hmmer.loc[model, 'description'] = lookup.iloc[name_index[0], 1]
        hmmer.loc[model, 'Must flag'] = lookup.iloc[name_index[0], 2]

    # Update the data state to capture the outputs from biorisk search:
    unique_queries = hmmer['query name'].unique()
    logger.debug("Unique Queries: shape: %s preview:\n%s", unique_queries.shape, unique_queries)
    for affected_query in unique_queries:
        logger.debug("\tProcessing query: %s", affected_query)
        biorisk_overall : ScreenStatus = ScreenStatus.PASS

        query_data = data.get_query(affected_query)
        if not query_data:
            logger.error("Query during hmmscan could not be found! [%s]", affected_query)
            continue

        queries[affected_query[:-2]].confirm_has_hits()

        # Grab a list of unique queries, and targets for iteration.
        unique_query_data : pd.DataFrame = hmmer[hmmer['query name'] == affected_query]
        unique_targets = unique_query_data['target name'].unique()
        
        logger.debug("\tData for %s: shape: %s preview:\n%s", 
                     affected_query, unique_query_data.shape, unique_query_data.head())
        logger.debug("\tTargets (%i) hit by %s: %s", 
                     len(unique_targets), affected_query , unique_targets)

        for affected_target in unique_targets:
            logger.debug("\t\tProcessing target %s", affected_target)
            unique_target_data = unique_query_data[unique_query_data['target name'] == affected_target]
            target_description = ", ".join(set(unique_target_data['description'])) # First should be unique.
            must_flag = unique_target_data['Must flag'].iloc[0] # First should be unique.
            match_ranges = []
            match_string = ""
            for _, region in unique_target_data.iterrows():
                match_range = MatchRange(
                    float(region['E-value']),
                    int(region['hmm from']), int(region['hmm to']),
                    int(region['q. start']), int(region['q. end'])
                )
                match_ranges.append(match_range)
                match_string += f"{match_range.query_start}-{match_range.query_end}, "

            # Remove final ", "
            match_string = match_string[:-2]

            target_recommendation = ScreenStatus.FLAG if must_flag > 0 else ScreenStatus.WARN
            logger.debug("\t\tTarget recommendation from this hit: %s", target_recommendation)

            biorisk_overall = compare(target_recommendation, biorisk_overall)

            # Precalculate some logging information...
            regulation_str : str = "Regulated Gene" if must_flag else "Virulence Factor"
            log_message = f"\t --> {regulation_str} found at coordinates: {match_string}."
            logger.debug(f"{affected_query[:-2]:<25}" + log_message)
            log_container[affected_query[:-2]].append(log_message)

            # Deal with whether this biorisk should collapse into an existing hit or not.
            hit_data : HitResult = query_data.get_hit(affected_target)
            if hit_data:
                logger.debug("\t\tHit already existed! Extending hit data ranges only...")
                hit_data.ranges.extend(match_ranges)
                logger.debug("Updated hit: %s", hit_data)
                continue

            domain : str = _guess_domain(""+str(affected_target)+target_description)

            new_hit : HitResult = HitResult(
                HitScreenStatus(
                    target_recommendation,
                    ScreenStep.BIORISK
                ),
                affected_target,
                target_description,
                match_ranges,
                {"domain" : [domain],"regulated":[regulation_str]},
            )
            logger.debug("\t\tHit was unique, creating new hit result information...\n%s", new_hit)
            query_data.hits[affected_target] = new_hit


        # Update the recommendation for this query for biorisk.
        query_data.status.set_step_status(ScreenStep.BIORISK, biorisk_overall)

    # Do all non-verbose logging in order of query:
    for query_name, log_list in log_container.items():
        if len(log_list) == 0:
            continue
        s = "" if len(log_list) == 1 else "s"
        logger.info(f" Biorisk{s} in {query_name}:")
        for log_text in log_list:
            logger.info(log_text)

    return 0<|MERGE_RESOLUTION|>--- conflicted
+++ resolved
@@ -75,13 +75,8 @@
     if not os.path.exists(hmm_folder_csv):
         logger.error("\t...biorisk_annotations.csv does not exist\n %s", hmm_folder_csv)
         return 1
-<<<<<<< HEAD
-    if not search_handler.check_output():
-        logger.error("\t...database output file does not exist\n %s", search_handler.out_file)
-=======
     if not search_handle.validate_output():
         logger.error("\t...database output file does not exist\n %s", search_handle.out_file)
->>>>>>> 608262c4
         return 1
     if search_handler.is_empty(search_handler.out_file):
         logger.error("\t...ERROR: biorisk search results empty\n")
