--- conflicted
+++ resolved
@@ -374,22 +374,12 @@
                                       benign_desc)
 
         # Calculate the Benign Screen outcomes for each query.
-<<<<<<< HEAD
-        query.result_handle.recommendation.low_concern_status = ScreenStatus.PASS
-        # If any hits are still warnings, or flags, propagate that to the benign step.
-        for flagged_hit in query.result_handle.get_flagged_hits():
-            query.result_handle.recommendation.low_concern_status = compare(
-                flagged_hit.recommendation.status,
-                query.result_handle.recommendation.low_concern_status
-                )
-=======
-        query.result_handle.status.benign = ScreenStatus.PASS
+        query.result_handle.status.low_concern = ScreenStatus.PASS
         # If any hits are still warnings, or flags, propagate that to the benign step.
         for flagged_hit in query.result_handle.get_flagged_hits():
             query.result_handle.status.update_step_status(
                ScreenStep.BENIGN_DNA, flagged_hit.recommendation.status
         )
->>>>>>> 543aed45
 
 def _trim_to_region(data : pd.DataFrame, region : MatchRange):
     datatrim = data[
