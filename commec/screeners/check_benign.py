#!/usr/bin/env python3
# Copyright (c) 2021-2024 International Biosecurity and Biosafety Initiative for Science
"""
Script that checks the output from hmmscan and prints to screen the results

Usage:
    python check_benign.py -i INPUT -s SEQUENCE -d DATABASE FOLDER
      -i, --input = input sample name (will check for sample.benign.hmmscan file)
      -s, --sequence = input sequence file
      -d, --database = database folder location/path (will check for benign_annotations.tsv)
"""
import logging
import argparse
import os
import sys
import pandas as pd

<<<<<<< HEAD
from commec.tools.blastn import BlastNHandler # For has_hits.
from commec.tools.blast_tools import tophits, readblast, trimblast
from commec.tools.hmmer import readhmmer, HmmerHandler
from commec.tools.cmscan import readcmscan

from commec.config.json_io import (
    ScreenData,
    HitDescription,
    CommecScreenStep,
    CommecRecomendation,
    CommecScreenStepRecommendation,
    MatchRange,
    LifeDomainFlag,
    RegulationFlag,
    guess_domain,
    compare
)

def update_benign_data_from_database(search_handle : HmmerHandler, data : ScreenData):

    if not search_handle.check_output():
        logging.info("\t...no housekeeping protein data\n")
    if not search_handle.has_hits(search_handle.out_file):
        logging.info("\t...no housekeeping protein hits\n")
    else:
        hmmer = readhmmer(search_handle.out_file)
        hmmer = hmmer[hmmer["E-value"] < 1e-20]
        # print(hmmer)
=======
from commec.tools.blastn import BlastNHandler  # For has_hits.
from commec.tools.blast_tools import get_top_hits, read_blast
from commec.tools.hmmer import readhmmer
from commec.tools.cmscan import readcmscan

>>>>>>> fd0d0b45

def check_for_benign(query, coords, benign_desc):
    """
    Checks a query against taxonomy
    """
    cleared = [0] * coords.shape[0]

    # PROTEIN HITS
    # for each set of hits, need to pull out the coordinates covered by benign entries
    hmmscan = query + ".benign.hmmscan"
    if not BlastNHandler.has_hits(hmmscan):
        logging.info("\t...no housekeeping protein hits\n")
    else:
        hmmer = readhmmer(hmmscan)
        hmmer = hmmer[hmmer["E-value"] < 1e-20]
        for region in range(0, coords.shape[0]):  # for each regulated pathogen region
            # look at only the hmmer hits that overlap with it
            htrim = hmmer[
                ~(
                    (hmmer["ali from"] > coords["q. end"][region])
                    & (hmmer["ali to"] > coords["q. end"][region])
                )
                & ~(
                    (hmmer["ali from"] < coords["q. start"][region])
                    & (hmmer["ali to"] < coords["q. start"][region])
                )
            ]
            if htrim.shape[0] > 0:
                htrim = htrim.assign(coverage=abs(htrim["ali to"] - htrim["ali from"]))
                if any(htrim["qlen"] - htrim["coverage"] < 50):
                    htrim = htrim[htrim["coverage"] > 0.80]
                    htrim = htrim.reset_index(drop=True)
                    descriptions = []
                    # for row in range(htrim.shape[0]):
                    for row in [0]:  # just print the top hit
                        hit = htrim["target name"][row]
                        hit_msg = (
                            hit
                            + ": "
                            + str(*benign_desc["Description"][benign_desc["ID"] == hit])
                            + f" (E-value: {htrim['E-value'][row]:.3g}"
                        )
                        descriptions.append(hit_msg + "\n")
                    annot_string = "\n".join(str(v) for v in descriptions)
                    logging.info(
                        "\t\t -->Housekeeping proteins covering "
                        + str(coords["q. start"][region])
                        + " to "
                        + str(coords["q. end"][region])
                        + " = PASS\n"
                    )
                    logging.info("\t\t   " + annot_string)
                    cleared[region] = 1
                else:
                    logging.info(
                        "\t\t -->Housekeeping proteins - not enough coverage = FAIL\n"
                    )

    # RNA HITS
    # for each set of hits, need to pull out the coordinates covered by benign entries
    cmscan = query + ".benign.cmscan"
    if not BlastNHandler.has_hits(cmscan):
        logging.info("\t...no benign RNA hits\n")
    else:
        cmscan = readcmscan(cmscan)
        for region in range(0, coords.shape[0]):  # for each regulated pathogen region
            # look at only the cmscan hits that overlap with it
            qlen = abs(coords["q. start"][region] - coords["q. end"][region])
            # filter hits for ones that overlap with the regulated region
            htrim = cmscan[
                ~(
                    (cmscan["seq from"] < coords["q. start"][region])
                    & (cmscan["seq to"] < coords["q. start"][region])
                )
                & ~(
                    (cmscan["seq from"] > coords["q. end"][region])
                    & (cmscan["seq to"] > coords["q. end"][region])
                )
            ]
            if htrim.shape[0] > 0:
                # bases unaccounted for based method
                htrim = htrim.assign(
                    coverage=qlen - abs(htrim["seq to"] - htrim["seq from"])
                )
                if any(htrim["coverage"] < 50):
                    htrim = htrim[htrim["coverage"] < 50]
                    htrim = htrim.reset_index(drop=True)
                    descriptions = []
                    for row in range(htrim.shape[0]):
                        hit = htrim["target name"][row]
                        descriptions.append(hit)
                    annot_string = "\n\t...".join(str(v) for v in descriptions)
                    logging.info(
                        "\t\t -->Housekeeping RNAs - <50 bases unaccounted for: PASS\n"
                    )
                    logging.info("\t\t   RNA family: " + annot_string + "\n")
                    cleared[region] = 1
                else:
                    logging.info(
                        "\t\t -->Housekeeping RNAs - >50 bases unaccounted for = FAIL\n"
                    )

    # SYNBIO HITS
    # annotate and clear benign nucleotide sequences
    blast = query + ".benign.blastn"
    if not BlastNHandler.has_hits(blast):
        logging.info("\t...no Synbio sequence hits\n")
    else:
        blastn = read_blast(blast)  # synbio parts
        blastn = get_top_hits(blastn)
        for region in range(0, coords.shape[0]):  # for each regulated pathogen region
            htrim = blastn[
                ~(
                    (blastn["q. start"] > coords["q. end"][region])
                    & (blastn["q. end"] > coords["q. end"][region])
                )
                & ~(
                    (blastn["q. start"] < coords["q. start"][region])
                    & (blastn["q. end"] < coords["q. start"][region])
                )
            ]
            if any(htrim["q. coverage"] > 0.80):
                htrim = htrim[htrim["q. coverage"] > 0.80]
                htrim = htrim.reset_index(drop=True)
                descriptions = []
                for row in range(htrim.shape[0]):
                    hit = htrim["subject title"][row]
                    descriptions.append(hit)
                annot_string = "\n\t\t   ".join(str(v) for v in descriptions)
                logging.info(
                    "\t\t -->Synbio sequences - >80% coverage achieved = PASS\n"
                )
                logging.info("\t\t   Synbio parts: " + annot_string + "\n")
                cleared[region] = 1
            else:
                logging.info(
                    "\t\t -->Synbio sequences - <80% coverage achieved = FAIL\n"
                )

    for region in range(0, coords.shape[0]):
        if cleared[region] == 0:
            logging.info(
                "\t\t -->Regulated region at bases "
                + str(int(coords.iloc[region, 0]))
                + " to "
                + str(int(coords.iloc[region, 1]))
                + " failed to clear: FLAG\n"
            )
    if sum(cleared) == len(cleared):
        logging.info("\n\t\t -->all regulated regions cleared: PASS\n")

    return 0


def main():
    """
    Alternative legacy entry point wrapper for calling check_benign as main,
    as isolated python script. No longer used in commec screen.
    """
    # Set up logging
    logging.basicConfig(
        level=logging.INFO,
        format="%(message)s",
        handlers=[logging.StreamHandler(sys.stdout)],
    )
    logging.basicConfig(
        level=logging.DEBUG,
        format="%(message)s",
        handlers=[logging.StreamHandler(sys.stderr)],
    )

    parser = argparse.ArgumentParser()

    parser.add_argument(
        "-i", "--input", dest="sample_name", required=True, help="Sample name"
    )
    parser.add_argument(
        "-d",
        "--database",
        dest="db",
        required=True,
        help="Benign HMM database folder (must contain benign_annotations.tsv)",
    )
    parser.add_argument(
        "-o", "--out", dest="output_json", required=True, help="output_json_filepath"
    )

    args = parser.parse_args()

    if not os.path.exists(args.db + "/benign_annotations.tsv"):
        sys.stderr.write("\t...benign_annotations.tsv does not exist\n")
        return 1

    # Check database file
    pd.set_option("max_colwidth", 200)
    benign_desc = pd.read_csv(args.db + "/benign_annotations.tsv", sep="\t")

    if not os.path.exists(args.sample_name + ".reg_path_coords.csv"):
        logging.info("\t...no regulated regions to clear\n")
        return 0

    # Read database file
    coords = pd.read_csv(args.sample_name + ".reg_path_coords.csv")

    if coords.shape[0] == 0:
        logging.info("\t...no regulated regions to clear\n")
        return 0

    coords.sort_values(by=["q. start"], inplace=True)
    coords.reset_index(drop=True, inplace=True)
    rv = check_for_benign(args.sample_name, coords, benign_desc)
    sys.exit(rv)


if __name__ == "__main__":
    main()<|MERGE_RESOLUTION|>--- conflicted
+++ resolved
@@ -14,11 +14,10 @@
 import os
 import sys
 import pandas as pd
-
-<<<<<<< HEAD
-from commec.tools.blastn import BlastNHandler # For has_hits.
-from commec.tools.blast_tools import tophits, readblast, trimblast
-from commec.tools.hmmer import readhmmer, HmmerHandler
+from commec.tools.blastn import BlastNHandler  # For has_hits.
+from commec.tools.hmmer import HmmerHandler
+from commec.tools.blast_tools import get_top_hits, read_blast
+from commec.tools.hmmer import readhmmer
 from commec.tools.cmscan import readcmscan
 
 from commec.config.json_io import (
@@ -44,13 +43,6 @@
         hmmer = readhmmer(search_handle.out_file)
         hmmer = hmmer[hmmer["E-value"] < 1e-20]
         # print(hmmer)
-=======
-from commec.tools.blastn import BlastNHandler  # For has_hits.
-from commec.tools.blast_tools import get_top_hits, read_blast
-from commec.tools.hmmer import readhmmer
-from commec.tools.cmscan import readcmscan
-
->>>>>>> fd0d0b45
 
 def check_for_benign(query, coords, benign_desc):
     """
@@ -204,7 +196,6 @@
 
     return 0
 
-
 def main():
     """
     Alternative legacy entry point wrapper for calling check_benign as main,
@@ -264,6 +255,5 @@
     rv = check_for_benign(args.sample_name, coords, benign_desc)
     sys.exit(rv)
 
-
 if __name__ == "__main__":
     main()