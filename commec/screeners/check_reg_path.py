--- conflicted
+++ resolved
@@ -45,13 +45,8 @@
     returns True if it is safe to continue. 
     """
     # check input files
-<<<<<<< HEAD
-    if not search_handler.check_output():
-        logger.info("\t...ERROR: Taxonomic search results empty\n %s", search_handler.out_file)
-=======
     if not search_handle.validate_output():
         logger.info("\t...ERROR: Taxonomic search results empty\n %s", search_handle.out_file)
->>>>>>> 608262c4
         return False
 
     if not os.path.exists(low_concern_taxid_path):
