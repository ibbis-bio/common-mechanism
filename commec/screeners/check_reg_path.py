--- conflicted
+++ resolved
@@ -59,13 +59,6 @@
         logger.error("\t...taxonomy directory %s does not exist\n", taxonomy_directory)
         return False
 
-<<<<<<< HEAD
-    if search_handler.is_empty(search_handler.out_file):
-        logger.info("\tERROR: Homology search has failed\n")
-        return False
-    
-=======
->>>>>>> 8412e222
     return True
 
 def parse_taxonomy_hits(
@@ -90,11 +83,7 @@
     """
     logger.debug("Acquiring Taxonomic Data for JSON output:")
 
-<<<<<<< HEAD
     if not _check_inputs(search_handler, low_concern_taxid_path,
-=======
-    if not _check_inputs(search_handle, benign_taxid_path,
->>>>>>> 8412e222
                          biorisk_taxid_path, taxonomy_directory):
         return 1
 
@@ -102,11 +91,7 @@
     for query in data.queries.values():
         query.status.set_step_status(step, ScreenStatus.PASS)
 
-<<<<<<< HEAD
-    if not search_handler.has_hits(search_handler.out_file):
-=======
-    if not search_handle.has_hits():
->>>>>>> 8412e222
+    if not search_handler.has_hits():
         logger.info("\t...no hits\n")
         return 0
 
@@ -317,9 +302,5 @@
         logger.info(f" Regulated {taxtype}{s} in {query_name}:")
         for log_text in log_list:
             logger.info(log_text)
-<<<<<<< HEAD
-    
-=======
-
->>>>>>> 8412e222
+
     return 0