--- conflicted
+++ resolved
@@ -18,16 +18,7 @@
 from commec.tools.blast_tools import read_blast, get_taxonomic_labels, get_top_hits
 from commec.tools.blastn import BlastNHandler
 from commec.tools.search_handler import SearchHandler
-<<<<<<< HEAD
 from commec.utils.benchmark import benchmark, benchmark_scope
-
-from commec.config.json_io import (
-    ScreenData,
-    HitDescription,
-    CommecScreenStep,
-    CommecRecommendation,
-    CommecScreenStepRecommendation,
-=======
 from commec.config.query import Query
 from commec.config.result import (
     ScreenResult,
@@ -35,7 +26,6 @@
     ScreenStep,
     ScreenStatus,
     HitScreenStatus,
->>>>>>> 5222c5f6
     MatchRange,
     compare
 )
