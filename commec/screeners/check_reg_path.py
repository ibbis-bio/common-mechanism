--- conflicted
+++ resolved
@@ -18,11 +18,8 @@
 from commec.tools.blast_tools import read_blast, get_taxonomic_labels, get_top_hits
 from commec.tools.blastn import BlastNHandler
 from commec.tools.search_handler import SearchHandler
-<<<<<<< HEAD
 from commec.utils.benchmark import benchmark, benchmark_scope
 
-=======
->>>>>>> 5b81b6b6
 from commec.config.json_io import (
     ScreenData,
     HitDescription,
@@ -34,194 +31,6 @@
 )
 
 pd.set_option("display.max_colwidth", 10000)
-
-@benchmark
-def update_taxonomic_data_from_database(
-        search_handle : SearchHandler,
-        benign_handler : SearchHandler,
-        biorisk_handler : SearchHandler,
-        taxonomy_directory : str,
-        data : ScreenData,
-        step : CommecScreenStep,
-        n_threads : int
-        ):
-    """
-    Given a Taxonomic database screen output, update the screen data appropriately.
-        search_handle : The handle of the search tool used to screen taxonomic data.
-        benign/biorisk_handlers : Only used to determine the location of taxid related information
-        taxonomy_directory : The location of taxonomy.
-        data : the Screen data object, to be updated.
-        step : Which taxonomic step this is (Nucleotide, Protein, etc)
-        n_threads : maximum number of available threads for allocation.
-    """
-    logging.debug("Acquiring Taxonomic Data for JSON output:")
-
-    #check input files
-    if not search_handle.check_output():
-        logging.info("\t...ERROR: Taxonomic search results empty\n %s", search_handle.out_file)
-        return 1
-
-    # Read in lists of regulated and benign tax ids
-    benign_taxid_path = os.path.join(benign_handler.db_directory,"vax_taxids.txt")
-    if not os.path.exists(benign_taxid_path):
-        logging.error("\t...benign db file %s does not exist\n", benign_taxid_path)
-        return 1
-    vax_taxids = pd.read_csv(benign_taxid_path, header=None).squeeze().astype(str).tolist()
-
-    biorisk_taxid_path = os.path.join(biorisk_handler.db_directory,"reg_taxids.txt")
-    if not os.path.exists(biorisk_taxid_path):
-        logging.error("\t...biorisk db file %s does not exist\n", biorisk_taxid_path)
-        return 1
-    reg_taxids = pd.read_csv(biorisk_taxid_path, header=None).squeeze().astype(str).tolist()
-
-    if search_handle.is_empty(search_handle.out_file):
-        logging.info("\tERROR: Homology search has failed\n")
-        return 1
-
-    if step == CommecScreenStep.TAXONOMY_AA:
-        for query in data.queries:
-            query.recommendation.protein_taxonomy_screen = CommecRecommendation.PASS
-    if step == CommecScreenStep.TAXONOMY_NT:
-        for query in data.queries:
-            query.recommendation.nucleotide_taxonomy_screen = CommecRecommendation.PASS
-
-    if not search_handle.has_hits(search_handle.out_file):
-        logging.info("\t...no hits\n")
-        return 0
-
-    blast = read_blast(search_handle.out_file)
-    blast = get_taxonomic_labels(blast, reg_taxids, vax_taxids, taxonomy_directory, n_threads)
-    blast = blast[blast["species"] != ""]  # ignore submissions made above the species level
-
-    # label each base with the top matching hit, but include different taxids attributed to same hit
-    top_hits = get_top_hits(blast)
-
-    if top_hits["regulated"].sum() == 0:
-        logging.info("\t...no regulated hits\n")
-        return 0
-
-    # if ANY of the trimmed hits are regulated
-    with pd.option_context('display.max_rows', None,
-                    'display.max_columns', None,
-                    'display.precision', 3,
-                    ):
-
-        unique_queries = top_hits['query acc.'].unique()
-
-        for query in unique_queries:
-            query_write = data.get_query(query)
-            if not query_write:
-                logging.debug("Query during %s could not be found! [%s]", str(step), query)
-                continue
-
-            unique_query_data : pd.DataFrame = top_hits[top_hits['query acc.'] == query]
-            unique_query_data.dropna(subset = ['species'])
-            regulated_only_data = unique_query_data[unique_query_data["regulated"] == True]
-            regulated_hits = regulated_only_data['subject acc.'].unique()
-
-            for hit in regulated_hits:
-                regulated_hit_data : pd.DataFrame = regulated_only_data[regulated_only_data["subject acc."] == hit]
-                hit_description = regulated_hit_data['subject title'].values[0]
-
-                n_regulated_bacteria = 0
-                n_regulated_virus = 0
-                n_regulated_eukaryote = 0
-                
-                reg_taxids = [] # Regulated Taxonomy IDS
-                non_reg_taxids = [] # Non-regulated Taxonomy IDS.
-                reg_species = [] # List of species
-                domains = [] # List of domains.
-                match_ranges = [] # Ranges where hit matches query.
-
-                for _, region in regulated_hit_data.iterrows():
-                    match_range = MatchRange(
-                        float(region['evalue']),
-                        int(region['s. start']), int(region['s. end']),
-                        int(region['q. start']), int(region['q. end'])
-                    )
-                    match_ranges.append(match_range)
-
-                    # Filter shared_site based on 'q. start' or 'q. end' (Previously only shared starts were used)
-                    shared_site = top_hits[(top_hits['q. start'] == region['q. start']) | (top_hits['q. end'] == region['q. end'])]
-
-                    # Filter for regulated and non-regulated entries
-                    regulated = shared_site[shared_site["regulated"] == True]
-                    non_regulated = shared_site[shared_site["regulated"] == False]
-
-                    # Count domain information.
-                    domain = region['superkingdom']
-                    if domain == "Viruses":
-                        n_regulated_virus += 1
-                    if domain == "Bacteria":
-                        n_regulated_bacteria +=1
-                    if domain == "Eukaryota":
-                        n_regulated_eukaryote+=1
-                    domains.append(domain)
-
-                    # Collect unique species from both regulated and non-regulated
-                    reg_species.extend(regulated["species"])
-                    # JSON serialization requires int, not np.int64, hence the map()
-                    reg_taxids.extend(map(str, regulated["subject tax ids"]))
-                    non_reg_taxids.extend(map(str, non_regulated["subject tax ids"]))
-
-                    # These are the old values, now we simply count the size of the regulated, and non_regulated taxid arrays.
-                    #n_reg += (top_hits["regulated"][top_hits['q. start'] == region['q. start']] != False).sum()
-                    #n_total += len(top_hits["regulated"][top_hits['q. start'] == region['q. start']])
-
-                # Uniquefy.
-                reg_species = list(set(reg_species))
-                reg_taxids = list(set(reg_taxids))
-                non_reg_taxids = list(set(non_reg_taxids))
-                match_ranges = list(set(match_ranges))
-
-                recommendation : CommecRecommendation = CommecRecommendation.FLAG
-
-                # TODO: Currently, we recapitulate old behaviour,
-                # # " no top hit exclusive to a regulated pathogen: PASS" 
-                #  however in the future:
-                # if all hits are in the same genus n_reg > 0, and n_total > n_reg, WARN, or other logic.
-                # the point is, this is where you do it.
-
-                if len(non_reg_taxids) > 0:
-                    recommendation = CommecRecommendation.PASS
-
-                # Update the query level recommendation of this step.
-                if step == CommecScreenStep.TAXONOMY_AA:
-                    query_write.recommendation.protein_taxonomy_screen = compare(
-                        query_write.recommendation.protein_taxonomy_screen,
-                        recommendation)
-                if step == CommecScreenStep.TAXONOMY_NT:
-                    query_write.recommendation.nucleotide_taxonomy_screen = compare(
-                        query_write.recommendation.nucleotide_taxonomy_screen,
-                        recommendation)
-                        
-                regulation_dict = {"number_of_regulated_taxids" : str(len(reg_taxids)),
-                                   "number_of_unregulated_taxids" : str(len(non_reg_taxids)),
-                                   "regulated_eukaryotes": str(n_regulated_eukaryote),
-                                   "regulated_bacteria": str(n_regulated_bacteria),
-                                   "regulated_viruses": str(n_regulated_virus),
-                                   "regulated_taxids": reg_taxids,
-                                   "non_regulated_taxids" : non_reg_taxids,
-                                   "regulated_species" : reg_species}
-
-                # Append our hit information to Screen data.
-                new_hit = HitDescription(
-                    CommecScreenStepRecommendation(
-                        recommendation,
-                        step
-                    ),
-                    hit,
-                    hit_description,
-                    match_ranges,
-                    {"domain" : [domain],"regulation":[regulation_dict]},
-                )
-
-                if query_write.add_new_hit_information(new_hit):
-                    write_hit = query_write.get_hit(hit)
-                    if write_hit:
-                        write_hit.annotations["domain"] = domains # Always overwrite, better than our guess from biorisk.
-                        write_hit.annotations["regulation"].append(regulation_dict)
-                        write_hit.recommendation.outcome = compare(write_hit.recommendation.outcome, recommendation)
 
 def _check_inputs(
         search_handle : SearchHandler,
@@ -256,6 +65,7 @@
     
     return True
 
+@benchmark
 def update_taxonomic_data_from_database(
         search_handle : SearchHandler,
         benign_taxid_path : str | os.PathLike,
@@ -460,10 +270,7 @@
     exit_code = check_for_regulated_pathogens(args.in_file, args.db, args.threads)
     sys.exit(exit_code)
 
-<<<<<<< HEAD
 @benchmark
-=======
->>>>>>> 5b81b6b6
 def check_for_regulated_pathogens(input_file: str, input_database_dir: str, n_threads: int):
     """
     Check an input file (output from a database search) for regulated pathogens, from the benign and
