--- conflicted
+++ resolved
@@ -11,12 +11,6 @@
 import logging
 import os
 import pandas as pd
-<<<<<<< HEAD
-from commec.tools.blast_tools import read_blast, get_taxonomic_labels, get_top_hits
-from commec.tools.blastn import BlastNHandler
-=======
-
->>>>>>> f95b8715
 from commec.tools.search_handler import SearchHandler
 from commec.config.query import Query
 from commec.tools.blast_tools import (
