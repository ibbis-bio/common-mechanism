--- conflicted
+++ resolved
@@ -59,37 +59,25 @@
 import pandas as pd
 
 from commec.utils.file_utils import file_arg, directory_arg
-<<<<<<< HEAD
 from commec.utils.benchmark import benchmark, benchmark_set_log_file_name, benchmark_write_log
-=======
->>>>>>> 722fc082
 from commec.utils.json_html_output import generate_html_from_screen_data
 from commec.config.io_parameters import ScreenIOParameters, ScreenConfig
 from commec.config.screen_tools import ScreenTools
 
 from commec.screeners.check_biorisk import check_biorisk, update_biorisk_data_from_database
-<<<<<<< HEAD
-from commec.screeners.check_benign import check_for_benign
-from commec.screeners.check_reg_path import check_for_regulated_pathogens, update_taxonomic_data_from_database
-from commec.tools.fetch_nc_bits import fetch_noncoding_regions
-from dev_scripts.benchmark_visualisation import visualize_data as create_benchmark_visual
-=======
 from commec.screeners.check_benign import check_for_benign, update_benign_data_from_database
 from commec.screeners.check_reg_path import (
     check_for_regulated_pathogens,
     update_taxonomic_data_from_database
 )
 from commec.tools.fetch_nc_bits import fetch_noncoding_regions
->>>>>>> 722fc082
+from dev_scripts.benchmark_visualisation import visualize_data as create_benchmark_visual
 
 from commec.config.json_io import (
     ScreenData,
     CommecScreenStep,
     QueryData,
-<<<<<<< HEAD
-=======
     CommecRecommendation,
->>>>>>> 722fc082
     encode_screen_data_to_json
 )
 
@@ -202,8 +190,6 @@
         self.scripts_dir : str = os.path.dirname(__file__) # Legacy.
         self.screen_data : ScreenData = ScreenData()
         self.start_time = time.time()
-<<<<<<< HEAD
-=======
 
     def __del__(self):
         """ 
@@ -219,9 +205,7 @@
         encode_screen_data_to_json(self.screen_data, self.params.output_json)
         generate_html_from_screen_data(self.screen_data, self.params.output_prefix+"_summary")
         self.params.clean()
->>>>>>> 722fc082
-
-    @benchmark
+
     def setup(self, args: argparse.ArgumentParser):
         """Instantiates and validates parameters, and databases, ready for a run."""
         self.params: ScreenIOParameters = ScreenIOParameters(args)
@@ -274,15 +258,6 @@
 
         self.screen_data.commec_info.date_run = datetime.datetime.now().strftime("%Y-%m-%d %H:%M:%S")
 
-<<<<<<< HEAD
-        benchmark_set_log_file_name(self.params.output_prefix+".bm")
-        
-        # Less of this, and more just passing the object in future - this might take too long in larger queries.
-        #encode_screen_data_to_json(self.screen_data, self.params.output_json)
-        
-    @benchmark
-=======
->>>>>>> 722fc082
     def run(self, args : argparse.ArgumentParser):
         """
         Wrapper so that args be parsed in main() or commec.py interface.
@@ -340,25 +315,6 @@
             ">> COMPLETED AT %s", datetime.datetime.now().strftime("%Y-%m-%d %H:%M:%S")
         )
 
-<<<<<<< HEAD
-        #self.screen_data = get_screen_data_from_json(self.params.output_json)
-        time_taken = (time.time() - self.start_time)
-
-        # Convert the elapsed time to hours, minutes, and seconds
-        hours, rem = divmod(time_taken, 3600)
-        minutes, seconds = divmod(rem, 60)
-        self.screen_data.commec_info.time_taken = f"{int(hours):02}:{int(minutes):02}:{int(seconds):02}"
-        self.screen_data.update()
-        encode_screen_data_to_json(self.screen_data, self.params.output_json)
-        generate_html_from_screen_data(self.screen_data, self.params.output_prefix+"_summary")
-
-        benchmark_write_log()
-        create_benchmark_visual(self.params.output_prefix + ".bm")
-
-        self.params.clean()
-=======
-
->>>>>>> 722fc082
 
     @benchmark
     def screen_biorisks(self):
@@ -403,24 +359,15 @@
             self.params.db_dir,
             str(self.params.config.threads),
         )
-<<<<<<< HEAD
-        update_taxonomic_data_from_database(self.database_tools.regulated_protein, 
-                                            self.database_tools.benign_blastn, 
-=======
         update_taxonomic_data_from_database(self.database_tools.regulated_protein,
                                             self.database_tools.benign_blastn,
->>>>>>> 722fc082
                                             self.database_tools.biorisk_hmm,
                                             self.params.db_dir + "/taxonomy/",
                                             self.screen_data,
                                             CommecScreenStep.TAXONOMY_AA,
                                             self.params.config.threads)
 
-<<<<<<< HEAD
     @benchmark
-=======
-
->>>>>>> 722fc082
     def screen_nucleotides(self):
         """
         Call `fetch_nc_bits.py`, search noncoding regions with `blastn` and
@@ -460,17 +407,6 @@
             self.params.db_dir,
             str(self.params.config.threads),
         )
-<<<<<<< HEAD
-        update_taxonomic_data_from_database(self.database_tools.regulated_nt, 
-                                            self.database_tools.benign_blastn, 
-                                            self.database_tools.biorisk_hmm,
-                                            self.params.db_dir + "/taxonomy/",
-                                            self.screen_data,
-                                            CommecScreenStep.TAXONOMY_AA,
-                                            self.params.config.threads)
-
-    @benchmark
-=======
         update_taxonomic_data_from_database(self.database_tools.regulated_nt,
                                             self.database_tools.benign_blastn,
                                             self.database_tools.biorisk_hmm,
@@ -479,7 +415,7 @@
                                             CommecScreenStep.TAXONOMY_NT,
                                             self.params.config.threads)
 
->>>>>>> 722fc082
+    @benchmark
     def screen_benign(self):
         """
         Call `hmmscan`, `blastn`, and `cmscan` and then pass results
