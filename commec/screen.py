--- conflicted
+++ resolved
@@ -60,13 +60,9 @@
 from Bio import SeqIO
 
 from commec.utils.file_utils import file_arg, directory_arg
-<<<<<<< HEAD
 from commec.utils.json_html_output import generate_html_from_screen_data
-from commec.config.screen_io import ScreenIO, ScreenConfig
+from commec.config.io_parameters import ScreenIOParameters
 from commec.config.query import Query
-=======
-from commec.config.io_parameters import ScreenIOParameters
->>>>>>> 984b941c
 from commec.config.screen_tools import ScreenTools
 
 from commec.screeners.check_biorisk import check_biorisk, update_biorisk_data_from_database
@@ -76,10 +72,7 @@
     update_taxonomic_data_from_database
 )
 
-from commec.tools.fetch_nc_bits import (
-    fetch_noncoding_regions,
-    calculate_noncoding_regions_per_query
-)
+from commec.tools.fetch_nc_bits import calculate_noncoding_regions_per_query
 
 from commec.config.result import (
     ScreenResult,
@@ -230,7 +223,7 @@
     """
 
     def __init__(self):
-        self.screen_io : ScreenIO = None
+        self.params : ScreenIOParameters = None
         self.queries : dict[str, Query] = None
         self.database_tools : ScreenTools = None
         self.screen_data : ScreenResult = ScreenResult()
@@ -247,16 +240,16 @@
         minutes, seconds = divmod(rem, 60)
         self.screen_data.commec_info.time_taken = f"{int(hours):02}:{int(minutes):02}:{int(seconds):02}"
         self.screen_data.update()
-        encode_screen_data_to_json(self.screen_data, self.screen_io.output_json)
-        generate_html_from_screen_data(self.screen_data, self.screen_io.output_prefix+"_summary")
+        encode_screen_data_to_json(self.screen_data, self.params.output_json)
+        generate_html_from_screen_data(self.screen_data, self.params.output_prefix+"_summary")
         
-        if self.screen_io.config.do_cleanup:
-            self.screen_io.clean()
+        if self.params.config["do_cleanup"]:
+            self.params.clean()
 
     def setup(self, args: argparse.Namespace):
         """Instantiates and validates parameters, and databases, ready for a run."""
-        self.screen_io: ScreenIO = ScreenIO(args)
-        self.screen_io.setup()
+        self.params: ScreenIOParameters = ScreenIOParameters(args)
+        self.params.setup()
 
         # Set up logging
         logging.basicConfig(
@@ -264,28 +257,27 @@
             format="%(message)s",
             handlers=[
                 logging.StreamHandler(),
-                logging.FileHandler(self.screen_io.output_screen_file, "a"),
-                logging.FileHandler(self.screen_io.tmp_log, "a"),
+                logging.FileHandler(self.params.output_screen_file, "a"),
+                logging.FileHandler(self.params.tmp_log, "a"),
             ],
         )
         logging.basicConfig(
             level=logging.DEBUG,
             format="%(message)s",
-            handlers=[logging.FileHandler(self.screen_io.tmp_log, "a")],
+            handlers=[logging.FileHandler(self.params.tmp_log, "a")],
         )
 
         logging.info(" Validating Inputs...")
-        self.screen_io.setup()
-        self.database_tools: ScreenTools = ScreenTools(self.screen_io)
+        self.params.setup()
+        self.database_tools: ScreenTools = ScreenTools(self.params)
 
         # Add the input contents to the log
-<<<<<<< HEAD
-        shutil.copyfile(self.screen_io.input_fasta_path, self.screen_io.tmp_log)
+        shutil.copyfile(self.params.input_fasta_path, self.params.tmp_log)
 
         # Initialize the queries
-        self.queries = self.screen_io.parse_input_fasta()
+        self.queries = self.params.parse_input_fasta()
         for query in self.queries.values():
-            query.translate(self.screen_io.nt_path, self.screen_io.aa_path)
+            query.translate(self.params.nt_path, self.params.aa_path)
             qr = QueryResult(query.original_name,
                                  len(query.seq_record),
                                  str(query.seq_record.seq))
@@ -296,11 +288,11 @@
         _tools = self.database_tools
         _info = self.screen_data.commec_info
         _info.biorisk_database_info = _tools.biorisk_hmm.get_version_information()
-        if self.screen_io.should_do_protein_screening:
+        if self.params.should_do_protein_screening:
             _info.protein_database_info = _tools.regulated_protein.get_version_information()
-        if self.screen_io.should_do_nucleotide_screening:
+        if self.params.should_do_nucleotide_screening:
             _info.nucleotide_database_info = _tools.regulated_nt.get_version_information()
-        if self.screen_io.should_do_benign_screening:
+        if self.params.should_do_benign_screening:
             _info.benign_protein_database_info = _tools.benign_hmm.get_version_information()
             _info.benign_rna_database_info = _tools.benign_blastn.get_version_information()
             _info.benign_synbio_database_info = _tools.benign_cmscan.get_version_information()
@@ -308,12 +300,7 @@
         # Store start time.
         _info.date_run = datetime.datetime.now().strftime("%Y-%m-%d %H:%M:%S")
 
-    def run(self, args : argparse.ArgumentParser):
-=======
-        shutil.copyfile(self.params.query.input_fasta_path, self.params.tmp_log)
-
-    def run(self, args: argparse.Namespace):
->>>>>>> 984b941c
+    def run(self, args : argparse.Namespace):
         """
         Wrapper so that args be parsed in main() or commec.py interface.
         """
@@ -331,7 +318,7 @@
         )
 
         # Taxonomy screen (Protein)
-        if self.screen_io.should_do_protein_screening:
+        if self.params.should_do_protein_screening:
             logging.info(" >> STEP 2: Checking regulated pathogen proteins...")
             self.screen_proteins()
             logging.info(
@@ -343,7 +330,7 @@
             self.reset_protein_recommendations(ScreenStatus.SKIP)
 
         # Taxonomy screen (Nucleotide)
-        if self.screen_io.should_do_nucleotide_screening:
+        if self.params.should_do_nucleotide_screening:
             logging.info(" >> STEP 3: Checking regulated pathogen nucleotides...")
             self.screen_nucleotides()
             logging.info(
@@ -355,7 +342,7 @@
             self.reset_nucleotide_recommendations(ScreenStatus.SKIP)
 
         # Benign Screen
-        if self.screen_io.should_do_benign_screening:
+        if self.params.should_do_benign_screening:
             logging.info(
                 ">> STEP 4: Checking any pathogen regions for benign components..."
             )
@@ -371,7 +358,6 @@
         logging.info(
             ">> COMPLETED AT %s", datetime.datetime.now().strftime("%Y-%m-%d %H:%M:%S")
         )
-
 
 
     def screen_biorisks(self):
@@ -393,11 +379,7 @@
         Call `run_blastx.sh` or `run_diamond.sh` followed by `check_reg_path.py` to add regulated
         pathogen protein screening results to `screen_file`.
         """
-<<<<<<< HEAD
-        logging.debug("\t...running %s", self.screen_io.config.protein_search_tool)
-=======
         logging.debug("\t...running %s", self.params.config["protein_search_tool"])
->>>>>>> 984b941c
         self.database_tools.regulated_protein.search()
         if not self.database_tools.regulated_protein.check_output():
             self.reset_protein_recommendations(ScreenStatus.ERROR)
@@ -407,23 +389,18 @@
             )
 
         logging.debug(
-<<<<<<< HEAD
-            "\t...checking %s results", self.screen_io.config.protein_search_tool
-=======
             "\t...checking %s results", self.params.config["protein_search_tool"]
->>>>>>> 984b941c
-        )
-        reg_path_coords = f"{self.screen_io.output_prefix}.reg_path_coords.csv"
+        )
+        #reg_path_coords = f"{self.params.output_prefix}.reg_path_coords.csv"
 
         # Delete any previous check_reg_path results for this search
-        if os.path.isfile(reg_path_coords):
-            os.remove(reg_path_coords)
-
-<<<<<<< HEAD
+        #if os.path.isfile(reg_path_coords):
+        #    os.remove(reg_path_coords)
+
         #check_for_regulated_pathogens(
         #    self.database_tools.regulated_protein.out_file,
-        #    self.screen_io.db_dir,
-        #    str(self.screen_io.config.threads),
+        #    self.params.db_dir,
+        #    str(self.params.config.threads),
         #)
 
         update_taxonomic_data_from_database(self.database_tools.regulated_protein,
@@ -433,15 +410,8 @@
                                             self.screen_data,
                                             self.queries,
                                             ScreenStep.TAXONOMY_AA,
-                                            self.screen_io.config.threads)
-
-=======
-        check_for_regulated_pathogens(
-            self.database_tools.regulated_protein.out_file,
-            self.params.db_dir,
-            str(self.params.config["threads"]),
-        )
->>>>>>> 984b941c
+                                            self.params.config["threads"])
+
 
     def screen_nucleotides(self):
         """
@@ -473,8 +443,7 @@
             return
 
         # Create a non-coding fasta file.
-        noncoding_fasta = f"{self.screen_io.output_prefix}.noncoding.fasta"
-        with open(noncoding_fasta, "w", encoding="utf-8") as output_file:
+        with open(self.params.nc_path, "w", encoding="utf-8") as output_file:
             output_file.writelines(nc_fasta_sequences)
 
         # Only run new blastn search if there are no previous results
@@ -491,16 +460,11 @@
         # It may be prudent to instead explictly convert them in the output file itself, or during import.
 
         logging.debug("\t...checking blastn results")
-        check_for_regulated_pathogens(
-            self.database_tools.regulated_nt.out_file,
-<<<<<<< HEAD
-            self.screen_io.db_dir,
-            str(self.screen_io.config.threads),
-=======
-            self.params.db_dir,
-            str(self.params.config["threads"]),
->>>>>>> 984b941c
-        )
+        #check_for_regulated_pathogens(
+        #    self.database_tools.regulated_nt.out_file,
+        #    self.params.db_dir,
+        #    str(self.params.config["threads"]),
+        #)
 
         update_taxonomic_data_from_database(self.database_tools.regulated_nt,
                                             self.database_tools.benign_taxid_path,
@@ -509,7 +473,7 @@
                                             self.screen_data,
                                             self.queries,
                                             ScreenStep.TAXONOMY_NT,
-                                            self.screen_io.config.threads)
+                                            self.params.config["threads"])
 
     def screen_benign(self):
         """
