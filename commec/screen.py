--- conflicted
+++ resolved
@@ -24,6 +24,7 @@
   -h, --help            show this help message and exit
   -d DATABASE_DIR, --databases DATABASE_DIR
                         Path to directory containing reference databases
+  -y 
 
 Screen run logic:
   -f, --fast            Run in fast mode and skip protein and nucleotide homology search
@@ -82,6 +83,13 @@
         default = None,
         help="Path to directory containing reference databases (e.g. taxonomy, protein, HMM)",
     )
+    parser.add_argument(
+        "-y",
+        "--config",
+        dest="config_yaml",
+        default=default_config.config_yaml_file,
+        help="Configuration overrides in yaml format for Commec Screen",
+    )
     screen_logic_group = parser.add_argument_group('Screen run logic')
     screen_logic_group.add_argument(
         "-f",
@@ -114,26 +122,7 @@
         default=default_config.threads,
         help="Number of CPU threads to use. Passed to search tools.",
     )
-<<<<<<< HEAD
-    parser.add_argument(
-        "-p",
-        "--protein-search-tool",
-        dest="protein_search_tool",
-        choices=["blastx", "diamond"],
-        default=default_config.protein_search_tool,
-        help="Tool for homology search to identify regulated pathogen proteins",
-    )
-    parser.add_argument(
-        "-y",
-        "--config",
-        dest="config_yaml",
-        default=default_config.configuration_yaml_file,
-        help="Configuration overrides in yaml format for Commec Screen",
-    )
-    parser.add_argument(
-=======
     parallel_group.add_argument(
->>>>>>> ab891c81
         "-j",
         "--diamond-jobs",
         dest="diamond_jobs",
