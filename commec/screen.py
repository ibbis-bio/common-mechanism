#!/usr/bin/env python3
# Copyright (c) 2021-2024 International Biosecurity and Biosafety Initiative for Science
"""
Run Common Mechanism screening on an input FASTA.

Screening involves (up to) four steps:

  1. Biorisk scan:      HMM-based scan for matches to a custom database of biorisk sequences.
  2. Protein search:    protein homology search for best matches to regulated pathogens.
  3. Nucleotide search: nucleotide homology search for best matches to regulated pathogens.
  4. Benign scan:       three different scans (against conserved proteins, housekeeping RNAs, and
                        synbio parts) to see if hits identified in homology search can be cleared.

In "fast" mode, only the biorisk scan is run. By default, all four steps are run, but the nucleotide
search is only run for regions that do not have any protein hits with a high sequence identity. The
benign search is not permitted to clear biorisk scan hits, only protein or nucleotide hits. Whether
or not a homology scan hit is from a regulated pathogen is determined by referencing the taxonomy
ids assoicated with each accession that returns a hit, then looking at their lineages.

positional arguments:
  fasta_file            FASTA file to screen

options:
  -h, --help            show this help message and exit
  -d DATABASE_DIR, --databases DATABASE_DIR
                        Path to directory containing reference databases (e.g. taxonomy, protein, HMM)
  -y CONFIG_YAML, --config CONFIG_YAML
                        Configuration for screen run in YAML format, including custom database paths

Screen run logic:
  -f, --fast            Run in fast mode and skip protein and nucleotide homology search
  -p {blastx,diamond}, --protein-search-tool {blastx,diamond}
                        Tool for protein homology search to identify regulated pathogens
  -n, --skip-nt         Skip nucleotide search (regulated pathogens will only be identified based on
                        protein hits)

Parallelisation:
  -t THREADS, --threads THREADS
                        Number of CPU threads to use. Passed to search tools.
  -j DIAMOND_JOBS, --diamond-jobs DIAMOND_JOBS
                        Diamond-only: number of runs to do in parallel on split Diamond databases

Output file handling:
  -o OUTPUT_PREFIX, --output OUTPUT_PREFIX
                        Prefix for output files. Can be a string (interpreted as output basename) or
                        a directory (files will be output there, names determined from input FASTA)
  -c, --cleanup         Delete intermediate output files for run
  -F, --force           Overwrite any pre-existing output for run (cannot be used with --resume)
  -R, --resume          Re-use any pre-existing output run (cannot be used with --force)

"""
import argparse
import datetime
import time
import logging
import os
import shutil
import sys
import pandas as pd

from commec.utils.file_utils import file_arg, directory_arg
from commec.utils.json_html_output import generate_html_from_screen_data
from commec.config.screen_io import ScreenIO, ScreenConfig
from commec.config.query import Query
from commec.config.screen_tools import ScreenTools

from commec.screeners.check_biorisk import check_biorisk, update_biorisk_data_from_database
from commec.screeners.check_benign import check_for_benign, update_benign_data_from_database
from commec.screeners.check_reg_path import (
    check_for_regulated_pathogens,
    update_taxonomic_data_from_database
)
from commec.tools.fetch_nc_bits import fetch_noncoding_regions

from commec.config.result import (
    ScreenResult,
    ScreenStep,
    QueryResult,
    Recommendation,
)

from commec.config.json_io import encode_screen_data_to_json

DESCRIPTION = "Run Common Mechanism screening on an input FASTA."


def add_args(parser: argparse.ArgumentParser) -> argparse.ArgumentParser:
    """
    Add module arguments to an ArgumentParser object.
    """
    default_config: ScreenConfig = ScreenConfig()

    parser.add_argument(dest="fasta_file", type=file_arg, help="FASTA file to screen")
    parser.add_argument(
        "-d",
        "--databases",
        dest="database_dir",
        type=directory_arg,
        default=None,
        help="Path to directory containing reference databases (e.g. taxonomy, protein, HMM)",
    )
    parser.add_argument(
        "-y",
        "--config",
        dest="config_yaml",
        default=default_config.config_yaml_file,
        help="Configuration for screen run in YAML format, including custom database paths",
    )
    screen_logic_group = parser.add_argument_group("Screen run logic")
    screen_logic_group.add_argument(
        "-f",
        "--fast",
        dest="fast_mode",
        action="store_true",
        help="Run in fast mode and skip protein and nucleotide homology search",
    )
    screen_logic_group.add_argument(
        "-p",
        "--protein-search-tool",
        dest="protein_search_tool",
        choices=["blastx", "diamond"],
        default=default_config.protein_search_tool,
        help="Tool for protein homology search to identify regulated pathogens",
    )
    screen_logic_group.add_argument(
        "-n",
        "--skip-nt",
        dest="skip_nt_search",
        action="store_true",
        help="Skip nucleotide search (regulated pathogens will only be identified based on protein hits)",
    )
    parallel_group = parser.add_argument_group("Parallelisation")
    parallel_group.add_argument(
        "-t",
        "--threads",
        dest="threads",
        type=int,
        default=default_config.threads,
        help="Number of CPU threads to use. Passed to search tools.",
    )
    parallel_group.add_argument(
        "-j",
        "--diamond-jobs",
        dest="diamond_jobs",
        type=int,
        default=default_config.diamond_jobs,
        help="Diamond-only: number of runs to do in parallel on split Diamond databases",
    )
    output_handling_group = parser.add_argument_group("Output file handling")
    output_exclusive_group = output_handling_group.add_mutually_exclusive_group()
    output_handling_group.add_argument(
        "-o",
        "--output",
        dest="output_prefix",
        help="Prefix for output files. Can be a string (interpreted as output basename) or a"
        + " directory (files will be output there, names will be determined from input FASTA)",
    )
    output_handling_group.add_argument(
        "-c",
        "--cleanup",
        dest="cleanup",
        action="store_true",
        help="Delete intermediate output files for this Screen run",
    )
    output_exclusive_group.add_argument(
        "-F",
        "--force",
        dest="force",
        action="store_true",
        help="Overwrite any pre-existing output for this Screen run (cannot be used with --resume)",
    )
    output_exclusive_group.add_argument(
        "-R",
        "--resume",
        dest="resume",
        action="store_true",
        help="Re-use any pre-existing output for this Screen run (cannot be used with --force)",
    )
    return parser

class Screen:
    """
    Handles the parsing of input arguments, the control of databases, and
    the logical flow of the screening process for commec.
    """

    def __init__(self):
        self.screen_io : ScreenIO = None
        self.queries : dict[str, Query] = None
        self.database_tools : ScreenTools = None
        self.screen_data : ScreenResult = ScreenResult()
        self.start_time = time.time()

    def __del__(self):
        """ 
        Before we are finished, we attempt to write a JSON and HTML output.
        Doing this in the destructor means that sometimes this will complete
        successfully, despite exceptions.
        """
        time_taken = (time.time() - self.start_time)
        hours, rem = divmod(time_taken, 3600)
        minutes, seconds = divmod(rem, 60)
        self.screen_data.commec_info.time_taken = f"{int(hours):02}:{int(minutes):02}:{int(seconds):02}"
        self.screen_data.update()
        encode_screen_data_to_json(self.screen_data, self.screen_io.output_json)
        generate_html_from_screen_data(self.screen_data, self.screen_io.output_prefix+"_summary")
        self.screen_io.clean()

    def setup(self, args: argparse.ArgumentParser):
        """Instantiates and validates parameters, and databases, ready for a run."""
        self.screen_io: ScreenIO = ScreenIO(args)
        self.screen_io.setup()

        # Set up logging
        logging.basicConfig(
            level=logging.INFO,
            format="%(message)s",
            handlers=[
                logging.StreamHandler(),
                logging.FileHandler(self.screen_io.output_screen_file, "a"),
                logging.FileHandler(self.screen_io.tmp_log, "a"),
            ],
        )
        logging.basicConfig(
            level=logging.DEBUG,
            format="%(message)s",
            handlers=[logging.FileHandler(self.screen_io.tmp_log, "a")],
        )

        logging.info(" Validating Inputs...")
        self.screen_io.setup()
        self.database_tools: ScreenTools = ScreenTools(self.screen_io)

        # Add the input contents to the log
        shutil.copyfile(self.screen_io.input_fasta_path, self.screen_io.tmp_log)

        # Initialize the queries
        self.queries = self.screen_io.parse_input_fasta()
        for query in self.queries.values():
            query.translate(self.screen_io.nt_path, self.screen_io.aa_path)
<<<<<<< HEAD
            self.screen_data.queries.append(QueryData(query.name, query.length, query.sequence))
=======
            self.screen_data.queries[query.name] = QueryResult(query.original_name,
                                                    len(query.seq_record),
                                                    str(query.seq_record.seq))
                          
>>>>>>> 1b196782
        
        # Initialize the version info for all the databases
        _tools = self.database_tools
        _info = self.screen_data.commec_info
        _info.biorisk_database_info = _tools.biorisk_hmm.get_version_information()
        if self.screen_io.should_do_protein_screening:
            _info.protein_database_info = _tools.regulated_protein.get_version_information()
        if self.screen_io.should_do_nucleotide_screening:
            _info.nucleotide_database_info = _tools.regulated_nt.get_version_information()
        if self.screen_io.should_do_benign_screening:
            _info.benign_protein_database_info = _tools.benign_hmm.get_version_information()
            _info.benign_rna_database_info = _tools.benign_blastn.get_version_information()
            _info.benign_synbio_database_info = _tools.benign_cmscan.get_version_information()

        # Store start time.
        _info.date_run = datetime.datetime.now().strftime("%Y-%m-%d %H:%M:%S")

    def run(self, args : argparse.ArgumentParser):
        """
        Wrapper so that args be parsed in main() or commec.py interface.
        """
        # Perform setup steps.
        self.setup(args)

        # Biorisk screen
        logging.info(">> STEP 1: Checking for biorisk genes...")
        self.screen_biorisks()
        logging.info(
            " STEP 1 completed at %s",
            datetime.datetime.now().strftime("%Y-%m-%d %H:%M:%S"),
        )

        # Taxonomy screen (Protein)
        if self.screen_io.should_do_protein_screening:
            logging.info(" >> STEP 2: Checking regulated pathogen proteins...")
            self.screen_proteins()
            logging.info(
                " STEP 2 completed at %s",
                datetime.datetime.now().strftime("%Y-%m-%d %H:%M:%S"),
            )
        else:
            logging.info(" SKIPPING STEP 2: Protein search")
            self.reset_protein_recommendations(Recommendation.SKIP)

        # Taxonomy screen (Nucleotide)
        if self.screen_io.should_do_nucleotide_screening:
            logging.info(" >> STEP 3: Checking regulated pathogen nucleotides...")
            self.screen_nucleotides()
            logging.info(
                " STEP 3 completed at %s",
                datetime.datetime.now().strftime("%Y-%m-%d %H:%M:%S"),
            )
        else:
            logging.info(" SKIPPING STEP 3: Nucleotide search")
            self.reset_nucleotide_recommendations(Recommendation.SKIP)

        # Benign Screen
        if self.screen_io.should_do_benign_screening:
            logging.info(
                ">> STEP 4: Checking any pathogen regions for benign components..."
            )
            self.screen_benign()
            logging.info(
                ">> STEP 4 completed at %s",
                datetime.datetime.now().strftime("%Y-%m-%d %H:%M:%S"),
            )
        else:
            logging.info(" SKIPPING STEP 4: Benign search")
            self.reset_benign_recommendations(Recommendation.SKIP)

        logging.info(
            ">> COMPLETED AT %s", datetime.datetime.now().strftime("%Y-%m-%d %H:%M:%S")
        )



    def screen_biorisks(self):
        """
        Call hmmscan` and `check_biorisk.py` to add biorisk results to `screen_file`.
        """
        logging.debug("\t...running hmmscan")
        self.database_tools.biorisk_hmm.search()
        logging.debug("\t...checking hmmscan results")
        check_biorisk(
            self.database_tools.biorisk_hmm.out_file,
            self.database_tools.biorisk_hmm.db_directory
        )
        update_biorisk_data_from_database(self.database_tools.biorisk_hmm, self.screen_data)

    def screen_proteins(self):
        """
        Call `run_blastx.sh` or `run_diamond.sh` followed by `check_reg_path.py` to add regulated
        pathogen protein screening results to `screen_file`.
        """
        logging.debug("\t...running %s", self.screen_io.config.protein_search_tool)
        self.database_tools.regulated_protein.search()
        if not self.database_tools.regulated_protein.check_output():
            self.reset_protein_recommendations(Recommendation.ERROR)
            raise RuntimeError(
                "ERROR: Expected protein search output not created: "
                + self.database_tools.regulated_protein.out_file
            )

        logging.debug(
            "\t...checking %s results", self.screen_io.config.protein_search_tool
        )
        reg_path_coords = f"{self.screen_io.output_prefix}.reg_path_coords.csv"

        # Delete any previous check_reg_path results for this search
        if os.path.isfile(reg_path_coords):
            os.remove(reg_path_coords)

        check_for_regulated_pathogens(
            self.database_tools.regulated_protein.out_file,
            self.screen_io.db_dir,
            str(self.screen_io.config.threads),
        )

        update_taxonomic_data_from_database(self.database_tools.regulated_protein,
                                            self.database_tools.benign_taxid_path,
                                            self.database_tools.biorisk_taxid_path,
                                            self.database_tools.taxonomy_path,
                                            self.screen_data,
                                            ScreenStep.TAXONOMY_AA,
                                            self.screen_io.config.threads)


    def screen_nucleotides(self):
        """
        Call `fetch_nc_bits.py`, search noncoding regions with `blastn` and
        then `check_reg_path.py` to screen regulated pathogen nucleotides in
        noncoding regions (i.e. that would not be found with protein search).
        """
        # Only screen nucleotides in noncoding regions
        fetch_noncoding_regions(
            self.database_tools.regulated_protein.out_file, self.screen_io.nt_path
        )

        noncoding_fasta = f"{self.screen_io.output_prefix}.noncoding.fasta"


        if not os.path.isfile(noncoding_fasta):
            logging.debug(
                "\t...skipping nucleotide search since no noncoding regions fetched"
            )
            self.reset_nucleotide_recommendations(Recommendation.SKIP)
            return

        # Only run new blastn search if there are no previous results
        if not self.database_tools.regulated_nt.check_output():
            self.database_tools.regulated_nt.search()

        if not self.database_tools.regulated_nt.check_output():
            self.reset_nucleotide_recommendations(Recommendation.ERROR)
            raise RuntimeError(
                "ERROR: Expected nucleotide search output not created: "
                + self.database_tools.regulated_nt.out_file
            )


        logging.debug("\t...checking blastn results")
        check_for_regulated_pathogens(
            self.database_tools.regulated_nt.out_file,
            self.screen_io.db_dir,
            str(self.screen_io.config.threads),
        )
        update_taxonomic_data_from_database(self.database_tools.regulated_nt,
                                            self.database_tools.benign_taxid_path,
                                            self.database_tools.biorisk_taxid_path,
                                            self.database_tools.taxonomy_path,
                                            self.screen_data,
                                            ScreenStep.TAXONOMY_NT,
                                            self.screen_io.config.threads)

    def screen_benign(self):
        """
        Call `hmmscan`, `blastn`, and `cmscan` and then pass results
        to `check_benign.py` to identify regions that can be cleared.
        """
        sample_name = self.screen_io.output_prefix
        if not os.path.exists(sample_name + ".reg_path_coords.csv"):
            logging.info("\t...no regulated regions to clear\n")
            self.reset_benign_recommendations(Recommendation.SKIP)
            return

        logging.debug("\t...running benign hmmscan")
        self.database_tools.benign_hmm.search()
        logging.debug("\t...running benign blastn")
        self.database_tools.benign_blastn.search()
        logging.debug("\t...running benign cmscan")
        self.database_tools.benign_cmscan.search()

        coords = pd.read_csv(sample_name + ".reg_path_coords.csv")
        benign_desc = pd.read_csv(
            self.database_tools.benign_hmm.db_directory + "/benign_annotations.tsv",
            sep="\t",
        )

        if coords.shape[0] == 0:
            logging.info("\t...no regulated regions to clear\n")
            self.reset_benign_recommendations(Recommendation.SKIP)
            return

        logging.debug("\t...checking benign scan results")

        # Note currently check_for_benign hard codes .benign.hmmscan,
        # in future parse, and grab from search handler instead.
        check_for_benign(sample_name, coords, benign_desc)

        update_benign_data_from_database(
            self.database_tools.benign_hmm,
            self.database_tools.benign_cmscan,
            self.database_tools.benign_blastn,
            self.screen_data,
            benign_desc
        )

    def reset_benign_recommendations(self, new_recommendation : Recommendation):
        """ Helper function 
        apply a single recommendation to the whole benign step 
        for every query."""
        for query in self.screen_data.queries.values():
            query.recommendation.benign_screen = new_recommendation

    def reset_protein_recommendations(self, new_recommendation : Recommendation):
        """ Helper function
        apply a single recommendation to the whole protein taxonomy step 
        for every query."""
        for query in self.screen_data.queries.values():
            query.recommendation.protein_taxonomy_screen = new_recommendation

    def reset_nucleotide_recommendations(self, new_recommendation : Recommendation):
        """ Helper function:
        apply a single recommendation to the whole nucleotide taxonomy step 
        for every query."""
        for query in self.screen_data.queries.values():
            query.recommendation.nucleotide_taxonomy_screen = new_recommendation


def run(args: argparse.ArgumentParser):
    """
    Entry point from commec main. Passes args to Screen object, and runs.
    """
    my_screen: Screen = Screen()
    my_screen.run(args)


def main():
    """
    Main function. Passes args to Screen object, which then runs.
    """
    parser = argparse.ArgumentParser(description=DESCRIPTION)
    add_args(parser)
    args = parser.parse_args()
    run(args)

if __name__ == "__main__":
    try:
        main()
    except RuntimeError as e:
        print(f"Runtime error: {e}", file=sys.stderr)
        sys.exit(1)<|MERGE_RESOLUTION|>--- conflicted
+++ resolved
@@ -238,14 +238,10 @@
         self.queries = self.screen_io.parse_input_fasta()
         for query in self.queries.values():
             query.translate(self.screen_io.nt_path, self.screen_io.aa_path)
-<<<<<<< HEAD
-            self.screen_data.queries.append(QueryData(query.name, query.length, query.sequence))
-=======
             self.screen_data.queries[query.name] = QueryResult(query.original_name,
                                                     len(query.seq_record),
                                                     str(query.seq_record.seq))
                           
->>>>>>> 1b196782
         
         # Initialize the version info for all the databases
         _tools = self.database_tools
