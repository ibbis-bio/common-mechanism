#!/usr/bin/env python3
# Copyright (c) 2021-2024 International Biosecurity and Biosafety Initiative for Science
"""
Run Common Mechanism screening on an input FASTA.

Screening involves (up to) four steps:

  1. Biorisk scan:      HMM-based scan for matches to a custom database of biorisk sequences.
  2. Protein search:    protein homology search for best matches to regulated pathogens.
  3. Nucleotide search: nucleotide homology search for best matches to regulated pathogens.
  4. Benign scan:       three different scans (against conserved proteins, housekeeping RNAs, and
                        synbio parts) to see if hits identified in homology search can be cleared.

In "fast" mode, only the biorisk scan is run. By default, all four steps are run, but the nucleotide
search is only run for regions that do not have any protein hits with a high sequence identity. The
benign search is not permitted to clear biorisk scan hits, only protein or nucleotide hits. Whether
or not a homology scan hit is from a regulated pathogen is determined by referencing the taxonomy
ids assoicated with each accession that returns a hit, then looking at their lineages.

positional arguments:
  fasta_file            FASTA file to screen

options:
  -h, --help            show this help message and exit
  -d DATABASE_DIR, --databases DATABASE_DIR
                        Path to directory containing reference databases (e.g. taxonomy, protein, HMM)
  -y CONFIG_YAML, --config CONFIG_YAML
                        Configuration for screen run in YAML format, including custom database paths

Screen run logic:
  -f, --fast            Run in fast mode and skip protein and nucleotide homology search
  -p {blastx,diamond}, --protein-search-tool {blastx,diamond}
                        Tool for protein homology search to identify regulated pathogens
  -n, --skip-nt         Skip nucleotide search (regulated pathogens will only be identified based on
                        protein hits)

Parallelisation:
  -t THREADS, --threads THREADS
                        Number of CPU threads to use. Passed to search tools.
  -j DIAMOND_JOBS, --diamond-jobs DIAMOND_JOBS
                        Diamond-only: number of runs to do in parallel on split Diamond databases

Output file handling:
  -o OUTPUT_PREFIX, --output OUTPUT_PREFIX
                        Prefix for output files. Can be a string (interpreted as output basename) or
                        a directory (files will be output there, names determined from input FASTA)
  -c, --cleanup         Delete intermediate output files for run
  -F, --force           Overwrite any pre-existing output for run (cannot be used with --resume)
  -R, --resume          Re-use any pre-existing output run (cannot be used with --force)

"""
import argparse
import datetime
import time
import logging
import os
import shutil
import sys
import pandas as pd
from Bio import SeqIO

from commec.utils.file_utils import file_arg, directory_arg
from commec.utils.benchmark import (
    benchmark, 
    benchmark_set_log_file_name, 
    benchmark_set_logging, 
    benchmark_write_log
)
from commec.utils.json_html_output import generate_html_from_screen_data
from commec.config.screen_io import ScreenIO, ScreenConfig
from commec.config.query import Query
from commec.config.screen_tools import ScreenTools

from commec.screeners.check_biorisk import check_biorisk, update_biorisk_data_from_database
from commec.screeners.check_benign import check_for_benign, update_benign_data_from_database
from commec.screeners.check_reg_path import (
    check_for_regulated_pathogens,
    update_taxonomic_data_from_database
)

from dev_scripts.benchmark_visualisation import visualize_data as create_benchmark_visual

from commec.tools.fetch_nc_bits import (
    fetch_noncoding_regions, 
    calculate_noncoding_regions_per_query
)

from commec.config.result import (
    ScreenResult,
    ScreenStep,
    QueryResult,
    ScreenStatus,
)

from commec.config.json_io import encode_screen_data_to_json

DESCRIPTION = "Run Common Mechanism screening on an input FASTA."


def add_args(parser: argparse.ArgumentParser) -> argparse.ArgumentParser:
    """
    Add module arguments to an ArgumentParser object.
    """
    default_config: ScreenConfig = ScreenConfig()

    parser.add_argument(dest="fasta_file", type=file_arg, help="FASTA file to screen")
    parser.add_argument(
        "-d",
        "--databases",
        dest="database_dir",
        type=directory_arg,
        default=None,
        help="Path to directory containing reference databases (e.g. taxonomy, protein, HMM)",
    )
    parser.add_argument(
        "-y",
        "--config",
        dest="config_yaml",
        default=default_config.config_yaml_file,
        help="Configuration for screen run in YAML format, including custom database paths",
    )
    screen_logic_group = parser.add_argument_group("Screen run logic")
    screen_logic_group.add_argument(
        "-f",
        "--fast",
        dest="fast_mode",
        action="store_true",
        help="Run in fast mode and skip protein and nucleotide homology search",
    )
    screen_logic_group.add_argument(
        "-p",
        "--protein-search-tool",
        dest="protein_search_tool",
        choices=["blastx", "diamond"],
        default=default_config.protein_search_tool,
        help="Tool for protein homology search to identify regulated pathogens",
    )
    screen_logic_group.add_argument(
        "-n",
        "--skip-nt",
        dest="skip_nt_search",
        action="store_true",
        help="Skip nucleotide search (regulated pathogens will only be identified based on protein hits)",
    )
    parallel_group = parser.add_argument_group("Parallelisation")
    parallel_group.add_argument(
        "-t",
        "--threads",
        dest="threads",
        type=int,
        default=default_config.threads,
        help="Number of CPU threads to use. Passed to search tools.",
    )
    parallel_group.add_argument(
        "-j",
        "--diamond-jobs",
        dest="diamond_jobs",
        type=int,
        default=default_config.diamond_jobs,
        help="Diamond-only: number of runs to do in parallel on split Diamond databases",
    )
    output_handling_group = parser.add_argument_group("Output file handling")
    output_exclusive_group = output_handling_group.add_mutually_exclusive_group()
    output_handling_group.add_argument(
        "-o",
        "--output",
        dest="output_prefix",
        help="Prefix for output files. Can be a string (interpreted as output basename) or a"
        + " directory (files will be output there, names will be determined from input FASTA)",
    )
    output_handling_group.add_argument(
        "-c",
        "--cleanup",
        dest="cleanup",
        action="store_true",
        help="Delete intermediate output files for this Screen run",
    )
    output_exclusive_group.add_argument(
        "-F",
        "--force",
        dest="force",
        action="store_true",
        help="Overwrite any pre-existing output for this Screen run (cannot be used with --resume)",
    )
    output_exclusive_group.add_argument(
        "-R",
        "--resume",
        dest="resume",
        action="store_true",
        help="Re-use any pre-existing output for this Screen run (cannot be used with --force)",
    )
    parser.add_argument(
        "-b",
        "--bm",
        dest="benchmark",
        action="store_true",
        help="Output benchmarking statistics (txt and html graphic) for this screening run.",
    )
    return parser

class Screen:
    """
    Handles the parsing of input arguments, the control of databases, and
    the logical flow of the screening process for commec.
    """

    def __init__(self):
        self.screen_io : ScreenIO = None
        self.queries : dict[str, Query] = None
        self.database_tools : ScreenTools = None
        self.screen_data : ScreenResult = ScreenResult()
        self.start_time = time.time()

    def __del__(self):
        """ 
        Before we are finished, we attempt to write a JSON and HTML output.
        Doing this in the destructor means that sometimes this will complete
        successfully, despite exceptions.
        """
        time_taken = (time.time() - self.start_time)
        hours, rem = divmod(time_taken, 3600)
        minutes, seconds = divmod(rem, 60)
        self.screen_data.commec_info.time_taken = f"{int(hours):02}:{int(minutes):02}:{int(seconds):02}"
        self.screen_data.update()
        encode_screen_data_to_json(self.screen_data, self.screen_io.output_json)
        generate_html_from_screen_data(self.screen_data, self.screen_io.output_prefix+"_summary")
<<<<<<< HEAD

        if self.screen_io.config.benchmark:
            benchmark_write_log()
            create_benchmark_visual(self.screen_io.output_prefix+".bm")

        self.screen_io.clean()
=======
        
        if self.screen_io.config.do_cleanup:
            self.screen_io.clean()
>>>>>>> 951daa36

    def setup(self, args: argparse.ArgumentParser):
        """Instantiates and validates parameters, and databases, ready for a run."""
        self.screen_io: ScreenIO = ScreenIO(args)
        self.screen_io.setup()

        # Set up logging
        logging.basicConfig(
            level=logging.INFO,
            format="%(message)s",
            handlers=[
                logging.StreamHandler(),
                logging.FileHandler(self.screen_io.output_screen_file, "a"),
                logging.FileHandler(self.screen_io.tmp_log, "a"),
            ],
        )
        logging.basicConfig(
            level=logging.DEBUG,
            format="%(message)s",
            handlers=[logging.FileHandler(self.screen_io.tmp_log, "a")],
        )

        logging.info(" Validating Inputs...")
        self.screen_io.setup()
        self.database_tools: ScreenTools = ScreenTools(self.screen_io)

        # Add the input contents to the log
        shutil.copyfile(self.screen_io.input_fasta_path, self.screen_io.tmp_log)

        # Initialize the queries
        self.queries = self.screen_io.parse_input_fasta()
        for query in self.queries.values():
            query.translate(self.screen_io.nt_path, self.screen_io.aa_path)
            qr = QueryResult(query.original_name,
                                 len(query.seq_record),
                                 str(query.seq_record.seq))
            self.screen_data.queries[query.name] = qr
            query.result_handle = qr
        
        # Initialize the version info for all the databases
        _tools = self.database_tools
        _info = self.screen_data.commec_info
        _info.biorisk_database_info = _tools.biorisk_hmm.get_version_information()
        if self.screen_io.should_do_protein_screening:
            _info.protein_database_info = _tools.regulated_protein.get_version_information()
        if self.screen_io.should_do_nucleotide_screening:
            _info.nucleotide_database_info = _tools.regulated_nt.get_version_information()
        if self.screen_io.should_do_benign_screening:
            _info.benign_protein_database_info = _tools.benign_hmm.get_version_information()
            _info.benign_rna_database_info = _tools.benign_blastn.get_version_information()
            _info.benign_synbio_database_info = _tools.benign_cmscan.get_version_information()

        # Store start time.
        _info.date_run = datetime.datetime.now().strftime("%Y-%m-%d %H:%M:%S")

        # Benchmarking init
        benchmark_set_logging(self.screen_io.config.benchmark)
        if self.screen_io.config.benchmark:
            benchmark_set_log_file_name(self.screen_io.output_prefix + ".bm")

    def run(self, args : argparse.ArgumentParser):
        """
        Wrapper so that args be parsed in main() or commec.py interface.
        """
        # Perform setup steps.
        self.setup(args)

        # Biorisk screen
        logging.info(">> STEP 1: Checking for biorisk genes...")
        self.screen_biorisks()
        logging.info(
            " STEP 1 completed at %s",
            datetime.datetime.now().strftime("%Y-%m-%d %H:%M:%S"),
        )

        # Taxonomy screen (Protein)
        if self.screen_io.should_do_protein_screening:
            logging.info(" >> STEP 2: Checking regulated pathogen proteins...")
            self.screen_proteins()
            logging.info(
                " STEP 2 completed at %s",
                datetime.datetime.now().strftime("%Y-%m-%d %H:%M:%S"),
            )
        else:
            logging.info(" SKIPPING STEP 2: Protein search")
            self.reset_protein_recommendations(ScreenStatus.SKIP)

        # Taxonomy screen (Nucleotide)
        if self.screen_io.should_do_nucleotide_screening:
            logging.info(" >> STEP 3: Checking regulated pathogen nucleotides...")
            self.screen_nucleotides()
            logging.info(
                " STEP 3 completed at %s",
                datetime.datetime.now().strftime("%Y-%m-%d %H:%M:%S"),
            )
        else:
            logging.info(" SKIPPING STEP 3: Nucleotide search")
            self.reset_nucleotide_recommendations(ScreenStatus.SKIP)

        # Benign Screen
        if self.screen_io.should_do_benign_screening:
            logging.info(
                ">> STEP 4: Checking any pathogen regions for benign components..."
            )
            self.screen_benign()
            logging.info(
                ">> STEP 4 completed at %s",
                datetime.datetime.now().strftime("%Y-%m-%d %H:%M:%S"),
            )
        else:
            logging.info(" SKIPPING STEP 4: Benign search")
            self.reset_benign_recommendations(ScreenStatus.SKIP)

        logging.info(
            ">> COMPLETED AT %s", datetime.datetime.now().strftime("%Y-%m-%d %H:%M:%S")
        )

    @benchmark
    def screen_biorisks(self):
        """
        Call hmmscan` and `check_biorisk.py` to add biorisk results to `screen_file`.
        """
        logging.debug("\t...running hmmscan")
        self.database_tools.biorisk_hmm.search()
        logging.debug("\t...checking hmmscan results")
        check_biorisk(
            self.database_tools.biorisk_hmm.out_file,
            self.database_tools.biorisk_hmm.db_directory,
            self.queries
        )
        update_biorisk_data_from_database(self.database_tools.biorisk_hmm, self.screen_data, self.queries)

    @benchmark
    def screen_proteins(self):
        """
        Call `run_blastx.sh` or `run_diamond.sh` followed by `check_reg_path.py` to add regulated
        pathogen protein screening results to `screen_file`.
        """
        logging.debug("\t...running %s", self.screen_io.config.protein_search_tool)
        self.database_tools.regulated_protein.search()
        if not self.database_tools.regulated_protein.check_output():
            self.reset_protein_recommendations(ScreenStatus.ERROR)
            raise RuntimeError(
                "ERROR: Expected protein search output not created: "
                + self.database_tools.regulated_protein.out_file
            )

        logging.debug(
            "\t...checking %s results", self.screen_io.config.protein_search_tool
        )
        reg_path_coords = f"{self.screen_io.output_prefix}.reg_path_coords.csv"

        # Delete any previous check_reg_path results for this search
        if os.path.isfile(reg_path_coords):
            os.remove(reg_path_coords)

        #check_for_regulated_pathogens(
        #    self.database_tools.regulated_protein.out_file,
        #    self.screen_io.db_dir,
        #    str(self.screen_io.config.threads),
        #)

        update_taxonomic_data_from_database(self.database_tools.regulated_protein,
                                            self.database_tools.benign_taxid_path,
                                            self.database_tools.biorisk_taxid_path,
                                            self.database_tools.taxonomy_path,
                                            self.screen_data,
                                            self.queries,
                                            ScreenStep.TAXONOMY_AA,
                                            self.screen_io.config.threads)

    @benchmark
    def screen_nucleotides(self):
        """
        Call `fetch_nc_bits.py`, search noncoding regions with `blastn` and
        then `check_reg_path.py` to screen regulated pathogen nucleotides in
        noncoding regions (i.e. that would not be found with protein search).
        """
        # Only screen nucleotides in noncoding regions
        #fetch_noncoding_regions(
        #    self.database_tools.regulated_protein.out_file, self.screen_io.nt_path
        #)

        # Calculate non-coding information for each Query.
        calculate_noncoding_regions_per_query(
            self.database_tools.regulated_protein.out_file,
            self.queries)
        
        # Generate the non-coding fasta.
        nc_fasta_sequences = ""
        for query in self.queries.values():
            nc_fasta_sequences += query.get_non_coding_regions_as_fasta()
        
        # Skip if there is no non-coding information.
        if nc_fasta_sequences == "":
            logging.debug(
                "\t...skipping nucleotide search since no noncoding regions fetched"
            )
            self.reset_nucleotide_recommendations(ScreenStatus.SKIP)
            return

        # Create a non-coding fasta file.
        noncoding_fasta = f"{self.screen_io.output_prefix}.noncoding.fasta"
        with open(noncoding_fasta, "w", encoding="utf-8") as output_file:
            output_file.writelines(nc_fasta_sequences)

        # Only run new blastn search if there are no previous results
        self.database_tools.regulated_nt.search()

        if not self.database_tools.regulated_nt.check_output():
            self.reset_nucleotide_recommendations(ScreenStatus.ERROR)
            raise RuntimeError(
                "ERROR: Expected nucleotide search output not created: "
                + self.database_tools.regulated_nt.out_file
            )
        
        # Note: Currently noncoding coo rdinataes are converted within update_taxonomic_data_from_database,
        # It may be prudent to instead explictly convert them in the output file itself, or during import.

        logging.debug("\t...checking blastn results")
        check_for_regulated_pathogens(
            self.database_tools.regulated_nt.out_file,
            self.screen_io.db_dir,
            str(self.screen_io.config.threads),
        )

        update_taxonomic_data_from_database(self.database_tools.regulated_nt,
                                            self.database_tools.benign_taxid_path,
                                            self.database_tools.biorisk_taxid_path,
                                            self.database_tools.taxonomy_path,
                                            self.screen_data,
                                            self.queries,
                                            ScreenStep.TAXONOMY_NT,
                                            self.screen_io.config.threads)

    @benchmark
    def screen_benign(self):
        """
        Call `hmmscan`, `blastn`, and `cmscan` and then pass results
        to `check_benign.py` to identify regions that can be cleared.
        """
        sample_name = self.screen_io.output_prefix
        if not os.path.exists(sample_name + ".reg_path_coords.csv"):
            logging.info("\t...no regulated regions to clear\n")
            self.reset_benign_recommendations(ScreenStatus.SKIP)
            return

        logging.debug("\t...running benign hmmscan")
        self.database_tools.benign_hmm.search()
        logging.debug("\t...running benign blastn")
        self.database_tools.benign_blastn.search()
        logging.debug("\t...running benign cmscan")
        self.database_tools.benign_cmscan.search()

        coords = pd.read_csv(sample_name + ".reg_path_coords.csv")
        benign_desc = pd.read_csv(
            self.database_tools.benign_hmm.db_directory + "/benign_annotations.tsv",
            sep="\t",
        )

        if coords.shape[0] == 0:
            logging.info("\t...no regulated regions to clear\n")
            self.reset_benign_recommendations(ScreenStatus.SKIP)
            return

        logging.debug("\t...checking benign scan results")

        # Note currently check_for_benign hard codes .benign.hmmscan,
        # in future parse, and grab from search handler instead.
        check_for_benign(sample_name, coords, benign_desc)

        update_benign_data_from_database(
            self.database_tools.benign_hmm,
            self.database_tools.benign_cmscan,
            self.database_tools.benign_blastn,
            self.queries,
            benign_desc
        )

    def reset_benign_recommendations(self, new_recommendation : ScreenStatus):
        """ Helper function 
        apply a single recommendation to the whole benign step 
        for every query."""
        for query in self.screen_data.queries.values():
            query.recommendation.benign_status = new_recommendation

    def reset_protein_recommendations(self, new_recommendation : ScreenStatus):
        """ Helper function
        apply a single recommendation to the whole protein taxonomy step 
        for every query."""
        for query in self.screen_data.queries.values():
            query.recommendation.protein_taxonomy_status = new_recommendation

    def reset_nucleotide_recommendations(self, new_recommendation : ScreenStatus):
        """ Helper function:
        apply a single recommendation to the whole nucleotide taxonomy step 
        for every query."""
        for query in self.screen_data.queries.values():
            query.recommendation.nucleotide_taxonomy_status = new_recommendation


def run(args: argparse.ArgumentParser):
    """
    Entry point from commec main. Passes args to Screen object, and runs.
    """
    my_screen: Screen = Screen()
    my_screen.run(args)

def main():
    """
    Main function. Passes args to Screen object, which then runs.
    """
    parser = argparse.ArgumentParser(description=DESCRIPTION)
    add_args(parser)
    args = parser.parse_args()
    run(args)

if __name__ == "__main__":
    try:
        main()
    except RuntimeError as e:
        print(f"Runtime error: {e}", file=sys.stderr)
        sys.exit(1)<|MERGE_RESOLUTION|>--- conflicted
+++ resolved
@@ -224,18 +224,13 @@
         self.screen_data.update()
         encode_screen_data_to_json(self.screen_data, self.screen_io.output_json)
         generate_html_from_screen_data(self.screen_data, self.screen_io.output_prefix+"_summary")
-<<<<<<< HEAD
 
         if self.screen_io.config.benchmark:
             benchmark_write_log()
             create_benchmark_visual(self.screen_io.output_prefix+".bm")
 
-        self.screen_io.clean()
-=======
-        
         if self.screen_io.config.do_cleanup:
             self.screen_io.clean()
->>>>>>> 951daa36
 
     def setup(self, args: argparse.ArgumentParser):
         """Instantiates and validates parameters, and databases, ready for a run."""
