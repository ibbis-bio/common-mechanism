--- conflicted
+++ resolved
@@ -224,7 +224,7 @@
         setup_file_logging(self.params.tmp_log, log_level=logging.DEBUG)
         
         logger.info("Validating input query and databases...")
-        self.params.query.setup(self.params.input_prefix)
+        self.params.query.setup(self.params.output_prefix)
         self.database_tools: ScreenTools = ScreenTools(self.params)
 
         logger.info(f"Input query file: {self.params.query.input_fasta_path}")
@@ -293,22 +293,14 @@
         """
         logger.debug("\t...running hmmscan")
         self.database_tools.biorisk_hmm.search()
-<<<<<<< HEAD
         logger.debug("\t...checking hmmscan results")
-=======
-        logging.debug("\t...checking hmmscan results")
->>>>>>> 9d561eae
         exit_status = check_biorisk(
             self.database_tools.biorisk_hmm.out_file,
             self.database_tools.biorisk_hmm.db_directory,
         )
         if exit_status != 0:
             raise RuntimeError(
-<<<<<<< HEAD
                 f"Output of biorisk search could not be processed: {self.database_tools.biorisk_hmm.out_file}"
-=======
-                "ERROR: Biorisk search did not complete successfully."
->>>>>>> 9d561eae
             )
 
     def screen_proteins(self):
