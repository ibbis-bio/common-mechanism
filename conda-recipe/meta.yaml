--- conflicted
+++ resolved
@@ -1,10 +1,6 @@
 {% set name = "commec" %}
 {% set version = "0.3.1" %}
-<<<<<<< HEAD
 {% set sha256 = "77e86e6980138a9959ebe93d5595840e4451970d48ed15af5ccf59dd60edb378" %}
-=======
-{% set sha256 = "d2d47a84a04194caca22984097d06d5c737af81a4833aa4f824243ee3c511351" %}
->>>>>>> 1bae3f4e
 
 package:
   name: "{{ name }}"
@@ -17,11 +13,8 @@
 build:
   number: 0
   noarch: python
-<<<<<<< HEAD
   script: "{{ PYTHON }} -m pip install . --no-deps --no-build-isolation --no-cache-dir -vvv"
-=======
-  script: "{{ PYTHON}} -m pip install . --no-deps --no-build-isolation --no-cache-dir -vvv"
->>>>>>> 1bae3f4e
+
   run_exports:
     - {{ pin_subpackage('commec', max_pin="x.x.x") }}
 
