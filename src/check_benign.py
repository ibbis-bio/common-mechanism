--- conflicted
+++ resolved
@@ -19,7 +19,6 @@
 #import SeqIO
 
 def check_for_benign(query, coords):
-<<<<<<< HEAD
         # for each set of hits, need to pull out the coordinates covered by benign entries
         # overall >90% of regulated pathogen sub-sequences must be covered with benign content
         hmmsearch = query + ".benign.hmmsearch"
@@ -65,36 +64,6 @@
         # annotate (and clear?) synbio parts
         if checkfile(blast) == 2:
             print("No synbio parts hits")
-=======
-    # for each set of hits, need to pull out the coordinates covered by benign entries
-    # overall >90% of regulated pathogen sub-sequences must be covered with benign content
-    hmmsearch = query + ".benign.hmmsearch"
-    qlen = 0
-    if check_blastfile(hmmsearch) == 2:
-        sys.stderr.write("\t...no housekeeping genes found")
-        exit(0)
-        
-    hmmer = readhmmer(hmmsearch)
-    for region in range(0, coords.shape[0]): # for each regulated pathogen region
-        # look at only the hmmer hits that overlap with it
-        htrim = hmmer[~((hmmer['ali from'] > coords['q. end'][region]) & (hmmer['ali to'] > coords['q. end'][region])) & ~((hmmer['ali from'] < coords['q. start'][region]) & (hmmer['ali to'] < coords['q. start'][region]))]
-        if htrim.shape[0] > 0:
-            htrim = htrim.assign(coverage = abs(htrim['ali to'] - htrim['ali from']) / htrim['qlen'])
-            if any(htrim['coverage'] > 0.90):
-                htrim = htrim[htrim['coverage'] > 0.90]
-                htrim = htrim.reset_index(drop=True)
-                descriptions = []
-                for row in range(htrim.shape[0]):
-                    hit = htrim['target name'][row]
-                    hit = hit.replace(".faa.final_tree.fa", "")
-                    hit = hit.replace(".faa.final_tree.used_alg.fa", "")
-                    descriptions.append(benign_desc['Annotation'][benign_desc['Model'] == hit])
-                annot_string = "\n".join(str(v) for v in descriptions)
-                sys.stderr.write("\t...housekeeping genes - >90% coverage of bases " + str(coords['q. start'][region]) + " to " + str(coords['q. end'][region]) + " achieved = PASS\n")
-                sys.stderr.write(annot_string + "\n")
-            else:
-                sys.stderr.write("\t...housekeeping genes - <90% coverage achieved = FAIL\n")
->>>>>>> b9940f78
         else:
             sys.stderr.write("\t...regulated region failed to clear\n")
 
