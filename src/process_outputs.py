--- conflicted
+++ resolved
@@ -77,13 +77,8 @@
     return fig
 
 # plot HMMER results from --domtblout
-<<<<<<< HEAD
 def plot_hmmer(file, lookup, nhits=10):
     if checkfile(file) == 0:
-=======
-def plot_hmmer(file, nhits=10):
-    if check_blastfile(file) == 0:
->>>>>>> b9940f78
         return
     if check_blastfile(file) == 2:
 		# generate empty plot saying "no hits"
